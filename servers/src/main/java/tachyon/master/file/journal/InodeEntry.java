--- conflicted
+++ resolved
@@ -34,13 +34,8 @@
   protected final long mLastModificationTimeMs;
   protected final PermissionStatus mPs;
 
-<<<<<<< HEAD
-  public InodeEntry(long creationTimeMs, long id, String name, long parentId, boolean isPinned,
-      long lastModificationTimeMs, PermissionStatus ps) {
-=======
   public InodeEntry(long creationTimeMs, long id, String name, long parentId, boolean persisted,
-      boolean pinned, long lastModificationTimeMs) {
->>>>>>> b4c29a74
+      boolean pinned, long lastModificationTimeMs, PermissionStatus ps) {
     mId = id;
     mParentId = parentId;
     mName = name;
