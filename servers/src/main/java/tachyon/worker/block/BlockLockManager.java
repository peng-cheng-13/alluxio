/*
 * Licensed to the University of California, Berkeley under one or more contributor license
 * agreements. See the NOTICE file distributed with this work for additional information regarding
 * copyright ownership. The ASF licenses this file to You under the Apache License, Version 2.0 (the
 * "License"); you may not use this file except in compliance with the License. You may obtain a
 * copy of the License at
 *
 * http://www.apache.org/licenses/LICENSE-2.0
 *
 * Unless required by applicable law or agreed to in writing, software distributed under the License
 * is distributed on an "AS IS" BASIS, WITHOUT WARRANTIES OR CONDITIONS OF ANY KIND, either express
 * or implied. See the License for the specific language governing permissions and limitations under
 * the License.
 */

package tachyon.worker.block;

import java.util.HashMap;
import java.util.HashSet;
import java.util.Map;
import java.util.Set;
import java.util.concurrent.TimeUnit;
import java.util.concurrent.atomic.AtomicLong;
import java.util.concurrent.locks.Lock;

import org.slf4j.Logger;
import org.slf4j.LoggerFactory;

import com.google.common.base.Preconditions;
import com.google.common.collect.Sets;
import com.google.common.hash.HashFunction;
import com.google.common.hash.Hashing;

import tachyon.Constants;
import tachyon.exception.InvalidStateException;
import tachyon.exception.NotFoundException;

/**
 * Handle all block locks.
 * <p>
 * This class is thread-safe.
 */
public class BlockLockManager {
  private static final Logger LOG = LoggerFactory.getLogger(Constants.LOGGER_TYPE);
  /** The number of locks, larger value leads to finer locking granularity, but more space. */
  // TODO: Make this configurable
  private static final int NUM_LOCKS = 1000;
  /** Time to wait to acquire a lock */
  private static final int LOCK_ACQUIRE_TIMEOUT_MS = 5000;
  /** The unique id of each lock */
  private static final AtomicLong LOCK_ID_GEN = new AtomicLong(0);
  /** A hashing function to map blockId to one of the locks */
  private static final HashFunction HASH_FUNC = Hashing.murmur3_32();

  /** The object that serves all metadata requests for the block store */
  private final BlockMetadataManager mMetaManager;
  /** A map from a block ID to its lock */
  private final ClientRWLock[] mLockArray = new ClientRWLock[NUM_LOCKS];
  /** A map from a user ID to all the locks hold by this user */
  private final Map<Long, Set<Long>> mUserIdToLockIdsMap = new HashMap<Long, Set<Long>>();
  /** A map from a lock ID to the lock record of it */
  private final Map<Long, LockRecord> mLockIdToRecordMap = new HashMap<Long, LockRecord>();
  /** To guard access on mLockIdToRecordMap and mUserIdToLockIdsMap */
  private final Object mSharedMapsLock = new Object();

  public BlockLockManager(BlockMetadataManager metaManager) {
    mMetaManager = Preconditions.checkNotNull(metaManager);
    for (int i = 0; i < NUM_LOCKS; i ++) {
      mLockArray[i] = new ClientRWLock();
    }
  }

  /**
<<<<<<< HEAD
   * Get index of the lock that will be used to lock the block
   *
   * @param blockId the id of the block
   * @return hash index of the lock
   */
  public static int blockHashIndex(long blockId) {
    return Math.abs(HASH_FUNC.hashLong(blockId).asInt()) % NUM_LOCKS;
  }

  /**
   * Attempts to lock a block if it exists.
=======
   * Locks a block if it exists, throws NotFoundException otherwise.
>>>>>>> fe2f4b6c
   *
   * @param userId the ID of user
   * @param blockId the ID of block
   * @param blockLockType READ or WRITE
<<<<<<< HEAD
   * @return lock ID
   * @throws IOException if the block does not exist or if the lock attempt exceeded the timeout
=======
   * @return lock id if the block exists
   * @throws NotFoundException when blockId can not be found
>>>>>>> fe2f4b6c
   */
  public long lockBlock(long userId, long blockId, BlockLockType blockLockType)
      throws NotFoundException {
    // hashing blockId into the range of [0, NUM_LOCKS-1]
    int index = blockHashIndex(blockId);
    ClientRWLock blockLock = mLockArray[index];
    Lock lock;
    if (blockLockType == BlockLockType.READ) {
      lock = blockLock.readLock();
    } else { // blockLockType == BlockLockType.WRITE
      lock = blockLock.writeLock();
    }

    // The block lock may be busy, wait up to five seconds to obtain it.
    boolean success;
    try {
      success = lock.tryLock(LOCK_ACQUIRE_TIMEOUT_MS, TimeUnit.MILLISECONDS);
    } catch (InterruptedException ie) {
      // The UserLock implementation does not throw this exception, something is wrong if it happens
      LOG.error("Interrupted exception in tryLock, this should not occur!");
      throw new IOException(ie.getMessage(), ie.getCause());
    }
    if (!success) {
      String errMsg = "5s timeout when attempting lockBlock: " + blockId + " for user: " + userId;
      LOG.error(errMsg);
      throw new IOException(errMsg);
    }
    if (!mMetaManager.hasBlockMeta(blockId)) {
      lock.unlock();
      throw new NotFoundException("Failed to lockBlock: no blockId " + blockId + " found");
    }
    long lockId = LOCK_ID_GEN.getAndIncrement();
    synchronized (mSharedMapsLock) {
      mLockIdToRecordMap.put(lockId, new LockRecord(userId, blockId, lock));
      Set<Long> userLockIds = mUserIdToLockIdsMap.get(userId);
      if (null == userLockIds) {
        mUserIdToLockIdsMap.put(userId, Sets.newHashSet(lockId));
      } else {
        userLockIds.add(lockId);
      }
    }
    return lockId;
  }

  /**
   * Releases a lock by its lockId or throws NotFoundException.
   *
   * @param lockId the ID of the lock
   * @throws NotFoundException if no lock is associated with this lock id
   */
  public void unlockBlock(long lockId) throws NotFoundException {
    Lock lock;
    synchronized (mSharedMapsLock) {
      LockRecord record = mLockIdToRecordMap.get(lockId);
      if (null == record) {
        throw new NotFoundException("Failed to unlockBlock: lockId " + lockId
            + " has no lock record");
      }
      long userId = record.userId();
      lock = record.lock();
      mLockIdToRecordMap.remove(lockId);
      Set<Long> userLockIds = mUserIdToLockIdsMap.get(userId);
      userLockIds.remove(lockId);
      if (userLockIds.isEmpty()) {
        mUserIdToLockIdsMap.remove(userId);
      }
    }
    lock.unlock();
  }

  // TODO: temporary, remove me later.
  public void unlockBlock(long userId, long blockId) throws NotFoundException {
    synchronized (mSharedMapsLock) {
      Set<Long> userLockIds = mUserIdToLockIdsMap.get(userId);
      for (long lockId : userLockIds) {
        LockRecord record = mLockIdToRecordMap.get(lockId);
        if (null == record) {
          throw new NotFoundException("Failed to unlockBlock: lockId " + lockId
              + " has no lock record");
        }
        if (blockId == record.blockId()) {
          mLockIdToRecordMap.remove(lockId);
          userLockIds.remove(lockId);
          if (userLockIds.isEmpty()) {
            mUserIdToLockIdsMap.remove(userId);
          }
          Lock lock = record.lock();
          lock.unlock();
          return;
        }
      }
      throw new NotFoundException("Failed to unlock blockId " + blockId + " for userId " + userId
          + ": no lock is found for userId " + userId);
    }
  }

  /**
   * Validates the lock is hold by the given user for the given block.
   *
   * @param userId The ID of the user
   * @param blockId The ID of the block
   * @param lockId The ID of the lock
   * @throws NotFoundException when no lock record can be found for lockId
   * @throws InvalidStateException when userId or blockId is not consistent with that in the
   *         lock record for lockId
   */
  public void validateLock(long userId, long blockId, long lockId) throws NotFoundException,
      InvalidStateException {
    synchronized (mSharedMapsLock) {
      LockRecord record = mLockIdToRecordMap.get(lockId);
      if (null == record) {
        throw new NotFoundException("Failed to validateLock: lockId " + lockId
            + " has no lock record");
      }
      if (userId != record.userId()) {
        throw new InvalidStateException("Failed to validateLock: lockId " + lockId
            + " is owned by userId " + record.userId() + ", not " + userId);
      }
      if (blockId != record.blockId()) {
        throw new InvalidStateException("Failed to validateLock: lockId " + lockId
            + " is for blockId " + record.blockId() + ", not " + blockId);
      }
    }
  }

  /**
   * Cleans up the locks currently hold by a specific user
   *
   * @param userId the ID of the user to cleanup
   */
  public void cleanupUser(long userId) {
    synchronized (mSharedMapsLock) {
      Set<Long> userLockIds = mUserIdToLockIdsMap.get(userId);
      if (null == userLockIds) {
        return;
      }
      for (long lockId : userLockIds) {
        LockRecord record = mLockIdToRecordMap.get(lockId);
        if (null == record) {
          LOG.error("Failed to cleanup userId {}: no lock record for lockId {}", userId, lockId);
          continue;
        }
        Lock lock = record.lock();
        lock.unlock();
        mLockIdToRecordMap.remove(lockId);
      }
      mUserIdToLockIdsMap.remove(userId);
    }
  }

  /**
   * Get a set of currently locked blocks.
   *
   * @return a set of locked blocks
   */
  public Set<Long> getLockedBlocks() {
    synchronized (mSharedMapsLock) {
      Set<Long> set = new HashSet<Long>();
      for (LockRecord lockRecord : mLockIdToRecordMap.values()) {
        set.add(lockRecord.blockId());
      }
      return set;
    }
  }

  /**
   * Inner class to keep record of a lock.
   */
  private static class LockRecord {
    private final long mUserId;
    private final long mBlockId;
    private final Lock mLock;

    LockRecord(long userId, long blockId, Lock lock) {
      mUserId = userId;
      mBlockId = blockId;
      mLock = lock;
    }

    long userId() {
      return mUserId;
    }

    long blockId() {
      return mBlockId;
    }

    Lock lock() {
      return mLock;
    }
  }
}<|MERGE_RESOLUTION|>--- conflicted
+++ resolved
@@ -71,7 +71,6 @@
   }
 
   /**
-<<<<<<< HEAD
    * Get index of the lock that will be used to lock the block
    *
    * @param blockId the id of the block
@@ -83,20 +82,12 @@
 
   /**
    * Attempts to lock a block if it exists.
-=======
-   * Locks a block if it exists, throws NotFoundException otherwise.
->>>>>>> fe2f4b6c
    *
    * @param userId the ID of user
    * @param blockId the ID of block
    * @param blockLockType READ or WRITE
-<<<<<<< HEAD
    * @return lock ID
-   * @throws IOException if the block does not exist or if the lock attempt exceeded the timeout
-=======
-   * @return lock id if the block exists
-   * @throws NotFoundException when blockId can not be found
->>>>>>> fe2f4b6c
+   * @throws NotFoundException if the block does not exist or the block lock timeout is exceeded
    */
   public long lockBlock(long userId, long blockId, BlockLockType blockLockType)
       throws NotFoundException {
@@ -117,12 +108,14 @@
     } catch (InterruptedException ie) {
       // The UserLock implementation does not throw this exception, something is wrong if it happens
       LOG.error("Interrupted exception in tryLock, this should not occur!");
-      throw new IOException(ie.getMessage(), ie.getCause());
+      // TODO: Throw an appropriate exception here
+      throw new NotFoundException(ie.getMessage(), ie.getCause());
     }
     if (!success) {
       String errMsg = "5s timeout when attempting lockBlock: " + blockId + " for user: " + userId;
       LOG.error(errMsg);
-      throw new IOException(errMsg);
+      // TODO: Throw an appropriate exception here
+      throw new NotFoundException(errMsg);
     }
     if (!mMetaManager.hasBlockMeta(blockId)) {
       lock.unlock();
