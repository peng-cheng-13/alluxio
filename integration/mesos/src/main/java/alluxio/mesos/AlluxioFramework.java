/*
 * The Alluxio Open Foundation licenses this work under the Apache License, version 2.0
 * (the "License"). You may not use this work except in compliance with the License, which is
 * available at www.apache.org/licenses/LICENSE-2.0
 *
 * This software is distributed on an "AS IS" basis, WITHOUT WARRANTIES OR CONDITIONS OF ANY KIND,
 * either express or implied, as more fully set forth in the License.
 *
 * See the NOTICE file distributed with this work for information regarding copyright ownership.
 */

package alluxio.mesos;

import alluxio.Configuration;
import alluxio.Constants;
import alluxio.util.FormatUtils;
import alluxio.util.io.PathUtils;

import com.google.common.collect.Lists;
import com.google.protobuf.ByteString;
import org.apache.mesos.MesosSchedulerDriver;
import org.apache.mesos.Protos;
import org.apache.mesos.Protos.CommandInfo;
import org.apache.mesos.Scheduler;
import org.apache.mesos.SchedulerDriver;

import java.io.UnsupportedEncodingException;
import java.util.ArrayList;
import java.util.Arrays;
import java.util.HashSet;
import java.util.List;
import java.util.Set;

import javax.annotation.concurrent.NotThreadSafe;

/**
 * {@link AlluxioFramework} is an implementation of a Mesos framework that is responsible for
 * starting Alluxio processes. The current implementation starts a single Alluxio master and n
 * Alluxio workers (one per Mesos slave).
 *
 * The current resource allocation policy uses a configurable Alluxio master allocation, while the
 * workers use the maximum available allocation.
 */
@NotThreadSafe
public class AlluxioFramework {

  /**
   * Creates a new {@link AlluxioFramework}.
   */
  public AlluxioFramework() {}

  static class AlluxioScheduler implements Scheduler {
    private boolean mMasterLaunched = false;
    private String mMasterHostname = "";
    private String mTaskName = "";
    private int mMasterTaskId;
    private Set<String> mWorkers = new HashSet<String>();
    int mLaunchedTasks = 0;
    int mMasterCount = 0;

    /**
     * Creates a new {@link AlluxioScheduler}.
     */
    public AlluxioScheduler() {}

    @Override
    public void disconnected(SchedulerDriver driver) {
      System.out.println("Disconnected from master.");
    }

    @Override
    public void error(SchedulerDriver driver, String message) {
      System.out.println("Error: " + message);
    }

    @Override
    public void executorLost(SchedulerDriver driver, Protos.ExecutorID executorId,
        Protos.SlaveID slaveId, int status) {
      System.out.println("Executor " + executorId.getValue() + " was lost.");
    }

    @Override
    public void frameworkMessage(SchedulerDriver driver, Protos.ExecutorID executorId,
        Protos.SlaveID slaveId, byte[] data) {
      System.out.println("Executor: " + executorId.getValue() + ", " + "Slave: "
          + slaveId.getValue() + ", " + "Data: " + Arrays.toString(data) + ".");
    }

    @Override
    public void offerRescinded(SchedulerDriver driver, Protos.OfferID offerId) {
      System.out.println("Offered " + offerId.getValue() + " rescinded.");
    }

    @Override
    public void registered(SchedulerDriver driver, Protos.FrameworkID frameworkId,
        Protos.MasterInfo masterInfo) {
      System.out.println("Registered framework " + frameworkId.getValue() + " with master "
          + masterInfo.getHostname() + ":" + masterInfo.getPort() + ".");
    }

    @Override
    public void reregistered(SchedulerDriver driver, Protos.MasterInfo masterInfo) {
      System.out.println("Registered framework with master " + masterInfo.getHostname() + ":"
          + masterInfo.getPort() + ".");
    }

    @Override
    public void resourceOffers(SchedulerDriver driver, List<Protos.Offer> offers) {
      long masterCpu = Configuration.getInt(Constants.INTEGRATION_MASTER_RESOURCE_CPU);
      long masterMem =
          Configuration.getBytes(Constants.INTEGRATION_MASTER_RESOURCE_MEM) / Constants.MB;
      long workerCpu = Configuration.getInt(Constants.INTEGRATION_WORKER_RESOURCE_CPU);
      long workerMem =
          Configuration.getBytes(Constants.INTEGRATION_WORKER_RESOURCE_MEM) / Constants.MB;

      for (Protos.Offer offer : offers) {
        Protos.Offer.Operation.Launch.Builder launch = Protos.Offer.Operation.Launch.newBuilder();
        double offerCpu = 0;
        double offerMem = 0;
        for (Protos.Resource resource : offer.getResourcesList()) {
          if (resource.getName().equals(Constants.MESOS_RESOURCE_CPUS)) {
            offerCpu += resource.getScalar().getValue();
          } else if (resource.getName().equals(Constants.MESOS_RESOURCE_MEM)) {
            offerMem += resource.getScalar().getValue();
          } else {
            // Other resources are currently ignored.
          }
        }

        System.out.println("Received offer " + offer.getId().getValue() + " with cpus: " + offerCpu
            + " and mem: " + offerMem + "MB.");

        Protos.ExecutorInfo.Builder executorBuilder = Protos.ExecutorInfo.newBuilder();
        List<Protos.Resource> resources;
        if (!mMasterLaunched && offerCpu >= masterCpu && offerMem >= masterMem
            && mMasterCount < Configuration
            .getInt(Constants.INTEGRATION_MESOS_ALLUXIO_MASTER_NODE_COUNT) && OfferUtils
            .hasAvailableMasterPorts(offer)) {
          executorBuilder
              .setName("Alluxio Master Executor")
              .setSource("master")
              .setExecutorId(Protos.ExecutorID.newBuilder().setValue("master"))
              .addAllResources(getExecutorResources())
              .setCommand(
                  Protos.CommandInfo
                      .newBuilder()
                      .setValue(
                          "export JAVA_HOME="
                              + Configuration.get(Constants.INTEGRATION_MESOS_JRE_PATH)
                              + " && export PATH=$PATH:$JAVA_HOME/bin && "
                              + PathUtils.concatPath("alluxio", "integration", "bin",
                              "alluxio-master-mesos.sh"))
                      .addAllUris(getExecutorDependencyURIList())
                      .setEnvironment(
                          Protos.Environment
                              .newBuilder()
                              .addVariables(
                                  Protos.Environment.Variable.newBuilder()
                                      .setName("ALLUXIO_UNDERFS_ADDRESS")
                                      .setValue(Configuration.get(Constants.UNDERFS_ADDRESS))
                                      .build())
                              .build()));
          // pre-build resource list here, then use it to build Protos.Task later.
          resources = getMasterRequiredResources(masterCpu, masterMem);
          mMasterHostname = offer.getHostname();
          mTaskName = Configuration.get(Constants.INTEGRATION_MESOS_ALLUXIO_MASTER_NAME);
          mMasterCount++;
          mMasterTaskId = mLaunchedTasks;

        } else if (mMasterLaunched && !mWorkers.contains(offer.getHostname())
            && offerCpu >= workerCpu && offerMem >= workerMem
            && OfferUtils.hasAvailableWorkerPorts(offer)) {
          final String memSize = FormatUtils.getSizeFromBytes((long) workerMem * Constants.MB);
          executorBuilder
              .setName("Alluxio Worker Executor")
              .setSource("worker")
              .setExecutorId(Protos.ExecutorID.newBuilder().setValue("worker"))
              .addAllResources(getExecutorResources())
              .setCommand(
                  Protos.CommandInfo
                      .newBuilder()
                      .setValue(
                          "export JAVA_HOME="
                              + Configuration.get(Constants.INTEGRATION_MESOS_JRE_PATH)
                              + " && export PATH=$PATH:$JAVA_HOME/bin && "
                              + PathUtils.concatPath("alluxio", "integration", "bin",
                              "alluxio-worker-mesos.sh"))
                      .addAllUris(getExecutorDependencyURIList())
                      .setEnvironment(
                          Protos.Environment
                              .newBuilder()
                              .addVariables(
                                  Protos.Environment.Variable.newBuilder()
                                      .setName("ALLUXIO_MASTER_HOSTNAME").setValue(mMasterHostname)
                                      .build())
                              .addVariables(
                                  Protos.Environment.Variable.newBuilder()
                                      .setName("ALLUXIO_WORKER_MEMORY_SIZE").setValue(memSize)
                                      .build())
                              .addVariables(
                                  Protos.Environment.Variable.newBuilder()
                                      .setName("ALLUXIO_UNDERFS_ADDRESS")
                                      .setValue(Configuration.get(Constants.UNDERFS_ADDRESS))
                                      .build())
                              .build()));
          // pre-build resource list here, then use it to build Protos.Task later.
          resources = getWorkerRequiredResources(workerCpu, workerMem);
          mWorkers.add(offer.getHostname());
          mTaskName = Configuration.get(Constants.INTEGRATION_MESOS_ALLUXIO_WORKER_NAME);
        } else {
          // The resource offer cannot be used to start either master or a worker.
          driver.declineOffer(offer.getId());
          continue;
        }

        Protos.TaskID taskId =
            Protos.TaskID.newBuilder().setValue(String.valueOf(mLaunchedTasks)).build();

        System.out.println("Launching task " + taskId.getValue() + " using offer "
            + offer.getId().getValue());

        Protos.TaskInfo task =
            Protos.TaskInfo
                .newBuilder()
                .setName(mTaskName)
                .setTaskId(taskId)
                .setSlaveId(offer.getSlaveId())
                .addAllResources(resources)
                .setExecutor(executorBuilder).build();

        launch.addTaskInfos(Protos.TaskInfo.newBuilder(task));
        mLaunchedTasks++;

        // NOTE: We use the new API `acceptOffers` here to launch tasks.
        // The 'launchTasks' API will be deprecated.
        List<Protos.OfferID> offerIds = new ArrayList<Protos.OfferID>();
        offerIds.add(offer.getId());
        List<Protos.Offer.Operation> operations = new ArrayList<Protos.Offer.Operation>();
        Protos.Offer.Operation operation =
            Protos.Offer.Operation.newBuilder().setType(Protos.Offer.Operation.Type.LAUNCH)
                .setLaunch(launch).build();
        operations.add(operation);
        Protos.Filters filters = Protos.Filters.newBuilder().setRefuseSeconds(1).build();
        driver.acceptOffers(offerIds, operations, filters);
      }
    }

    @Override
    public void slaveLost(SchedulerDriver driver, Protos.SlaveID slaveId) {
      // TODO(jiri): Handle lost Mesos slaves.
      System.out.println("Executor " + slaveId.getValue() + " was lost.");
    }

    @Override
    public void statusUpdate(SchedulerDriver driver, Protos.TaskStatus status) {
      String taskId = status.getTaskId().getValue();
      Protos.TaskState state = status.getState();
      System.out.printf("Task %s is in state %s%n", taskId, state);
      // TODO(jiri): Handle the case when an Alluxio master and/or worker task fails.
      // In particular, we should enable support for the fault tolerant mode of Alluxio to account
      // for Alluxio master process failures and keep track of the running number of Alluxio
      // masters.

      switch (status.getState()) {
        case TASK_FAILED: // intend to fall through
        case TASK_LOST: // intend to fall through
        case TASK_ERROR:
          if (status.getTaskId().getValue().equals(String.valueOf(mMasterTaskId))) {
            mMasterCount--;
          }
          break;
        case TASK_RUNNING:
          if (status.getTaskId().getValue().equals(String.valueOf(mMasterTaskId))) {
            mMasterLaunched = true;
          }
          break;
        default:
          break;
      }
    }

    private List<Protos.Resource> getMasterRequiredResources(long masterCpus, long masterMem) {
      List<Protos.Resource> resources = getCoreRequiredResouces(masterCpus, masterMem);
      // Set master rcp port, web ui port, data port as range resources for this task.
      // By default, it would require 19998, 19999 ports for master process.
      resources.add(Protos.Resource.newBuilder()
          .setName(Constants.MESOS_RESOURCE_PORTS)
          .setType(Protos.Value.Type.RANGES)
          .setRanges(Protos.Value.Ranges.newBuilder()
              .addRange(Protos.Value.Range.newBuilder()
                  .setBegin(Configuration.getLong(Constants.MASTER_WEB_PORT))
                  .setEnd(Configuration.getLong(Constants.MASTER_WEB_PORT)))
              .addRange((Protos.Value.Range.newBuilder()
                  .setBegin(Configuration.getLong(Constants.MASTER_RPC_PORT))
                  .setEnd(Configuration.getLong(Constants.MASTER_RPC_PORT))))).build());
      return resources;
    }

    private List<Protos.Resource> getWorkerRequiredResources(long workerCpus, long workerMem) {
      List<Protos.Resource> resources = getCoreRequiredResouces(workerCpus, workerMem);
      // Set worker rcp port, web ui port, data port as range resources for this task.
      // By default, it would require 29998, 29999, 30000 ports for worker process.
      resources.add(Protos.Resource.newBuilder()
          .setName(Constants.MESOS_RESOURCE_PORTS)
          .setType(Protos.Value.Type.RANGES)
          .setRanges(Protos.Value.Ranges.newBuilder()
              .addRange(Protos.Value.Range.newBuilder()
                  .setBegin(Configuration.getLong(Constants.WORKER_RPC_PORT))
                  .setEnd(Configuration.getLong(Constants.WORKER_RPC_PORT)))
              .addRange(Protos.Value.Range.newBuilder()
                  .setBegin(Configuration.getLong(Constants.WORKER_DATA_PORT))
                  .setEnd(Configuration.getLong(Constants.WORKER_DATA_PORT)))
              .addRange((Protos.Value.Range.newBuilder()
                  .setBegin(Configuration.getLong(Constants.WORKER_WEB_PORT))
                  .setEnd(Configuration.getLong(Constants.WORKER_WEB_PORT))))).build());
      return resources;
    }

    private List<Protos.Resource> getCoreRequiredResouces(long cpus, long mem) {
      // Build cpu/mem resource for task.
      List<Protos.Resource> resources = new ArrayList<Protos.Resource>();
      resources.add(Protos.Resource.newBuilder()
          .setName(Constants.MESOS_RESOURCE_CPUS)
          .setType(Protos.Value.Type.SCALAR)
          .setScalar(Protos.Value.Scalar.newBuilder().setValue(cpus)).build());
      resources.add(Protos.Resource.newBuilder()
          .setName(Constants.MESOS_RESOURCE_MEM)
          .setType(Protos.Value.Type.SCALAR)
          .setScalar(Protos.Value.Scalar.newBuilder().setValue(mem)).build());
      return resources;
    }

    private List<Protos.Resource> getExecutorResources() {
      // JIRA: https://issues.apache.org/jira/browse/MESOS-1807
      // From Mesos 0.22.0, executors must set CPU resources to at least 0.01 and
      // memory resources to at least 32MB.
      List<Protos.Resource> resources = new ArrayList<Protos.Resource>(2);
      // Both cpus/mem are "scalar" type, which means a double value should be used.
      // The resource name is "cpus", type is scalar and the value is 0.1 to tell Mesos
      // this executor would allocate 0.1 cpu for itself.
      resources.add(Protos.Resource.newBuilder().setName(Constants.MESOS_RESOURCE_CPUS)
          .setType(Protos.Value.Type.SCALAR)
          .setScalar(Protos.Value.Scalar.newBuilder().setValue(0.1d)).build());
      // The resource name is "mem", type is scalar and the value is 32.0MB to tell Mesos
      // this executor would allocate 32.0MB mem for itself.
      resources.add(Protos.Resource.newBuilder().setName(Constants.MESOS_RESOURCE_MEM)
          .setType(Protos.Value.Type.SCALAR)
          .setScalar(Protos.Value.Scalar.newBuilder().setValue(32.0d)).build());
      return resources;
    }
  }

  private static void usage() {
    String name = AlluxioFramework.class.getName();
    System.err.println("This is an implementation of a Mesos framework that is responsible for "
        + "starting\nAlluxio processes. The current implementation starts a single Alluxio master "
        + "and\n n Alluxio workers (one per Mesos slave).");
    System.err.println("Usage: " + name + " <hostname>");
  }

  private static List<CommandInfo.URI> getExecutorDependencyURIList() {
    String dependencyPath = Configuration.get(Constants.INTEGRATION_MESOS_EXECUTOR_DEPENDENCY_PATH);
    return Lists.newArrayList(
        CommandInfo.URI.newBuilder()
            .setValue(PathUtils.concatPath(dependencyPath, "alluxio.tar.gz")).setExtract(true)
            .build(), CommandInfo.URI.newBuilder()
            .setValue(Configuration.get(Constants.INTEGRATION_MESOS_JRE_URL)).setExtract(true)
            .build());
  }

  private static Protos.Credential createCredential() {

<<<<<<< HEAD
    if (Configuration.get(Constants.INTEGRATION_MESOS_PRINCIPAL) == null) {
=======
    if (!conf.containsKey(Constants.INTEGRATION_MESOS_PRINCIPAL)) {
>>>>>>> f10b6322
      return null;
    }

    try {
      Protos.Credential.Builder credentialBuilder = Protos.Credential.newBuilder()
          .setPrincipal(Configuration.get(Constants.INTEGRATION_MESOS_PRINCIPAL)).setSecret(
              ByteString.copyFrom(
                  Configuration.get(Constants.INTEGRATION_MESOS_SECRET).getBytes("UTF-8")));

      return credentialBuilder.build();
    } catch (UnsupportedEncodingException ex) {
      System.err.println("Failed to encode secret when creating Credential.");
    }
    return null;
  }

  /**
   * Starts the Alluxio framework.
   *
   * @param args command-line arguments
   * @throws Exception if the Alluxio framework encounters an unrecoverable error
   */
  public static void main(String[] args) throws Exception {
    if (args.length != 1) {
      usage();
      System.exit(1);
    }
    String hostname = args[0];

    // Start Mesos master. Setting the user to an empty string will prompt Mesos to set it to the
    // current user.
    Protos.FrameworkInfo.Builder frameworkInfo = Protos.FrameworkInfo.newBuilder()
        .setName("alluxio").setCheckpoint(true);

<<<<<<< HEAD
    if (Configuration.get(Constants.INTEGRATION_MESOS_ROLE) != null) {
      frameworkInfo.setRole(Configuration.get(Constants.INTEGRATION_MESOS_ROLE));
    }

    if (Configuration.get(Constants.INTEGRATION_MESOS_USER) != null) {
      frameworkInfo.setUser(Configuration.get(Constants.INTEGRATION_MESOS_USER));
    }

    if (Configuration.get(Constants.INTEGRATION_MESOS_PRINCIPAL) != null) {
      frameworkInfo.setPrincipal(Configuration.get(Constants.INTEGRATION_MESOS_PRINCIPAL));
=======
    if (conf.containsKey(Constants.INTEGRATION_MESOS_ROLE)) {
      frameworkInfo.setRole(conf.get(Constants.INTEGRATION_MESOS_ROLE));
    }

    if (conf.containsKey(Constants.INTEGRATION_MESOS_USER)) {
      frameworkInfo.setUser(conf.get(Constants.INTEGRATION_MESOS_USER));
    }

    if (conf.containsKey(Constants.INTEGRATION_MESOS_PRINCIPAL)) {
      frameworkInfo.setPrincipal(conf.get(Constants.INTEGRATION_MESOS_PRINCIPAL));
>>>>>>> f10b6322
    }

    Scheduler scheduler = new AlluxioScheduler();

    Protos.Credential cred = createCredential();
    MesosSchedulerDriver driver;
    if (cred == null) {
      driver = new MesosSchedulerDriver(scheduler, frameworkInfo.build(), hostname);
    } else {
      driver = new MesosSchedulerDriver(scheduler, frameworkInfo.build(), hostname, cred);
    }

    int status = driver.run() == Protos.Status.DRIVER_STOPPED ? 0 : 1;

    // Ensure that the driver process terminates.
    driver.stop();

    System.exit(status);
  }
}<|MERGE_RESOLUTION|>--- conflicted
+++ resolved
@@ -370,11 +370,7 @@
 
   private static Protos.Credential createCredential() {
 
-<<<<<<< HEAD
-    if (Configuration.get(Constants.INTEGRATION_MESOS_PRINCIPAL) == null) {
-=======
-    if (!conf.containsKey(Constants.INTEGRATION_MESOS_PRINCIPAL)) {
->>>>>>> f10b6322
+    if (!Configuration.containsKey(Constants.INTEGRATION_MESOS_PRINCIPAL)) {
       return null;
     }
 
@@ -409,29 +405,16 @@
     Protos.FrameworkInfo.Builder frameworkInfo = Protos.FrameworkInfo.newBuilder()
         .setName("alluxio").setCheckpoint(true);
 
-<<<<<<< HEAD
-    if (Configuration.get(Constants.INTEGRATION_MESOS_ROLE) != null) {
+    if (Configuration.containsKey(Constants.INTEGRATION_MESOS_ROLE)) {
       frameworkInfo.setRole(Configuration.get(Constants.INTEGRATION_MESOS_ROLE));
     }
 
-    if (Configuration.get(Constants.INTEGRATION_MESOS_USER) != null) {
+    if (Configuration.containsKey(Constants.INTEGRATION_MESOS_USER)) {
       frameworkInfo.setUser(Configuration.get(Constants.INTEGRATION_MESOS_USER));
     }
 
-    if (Configuration.get(Constants.INTEGRATION_MESOS_PRINCIPAL) != null) {
+    if (Configuration.containsKey(Constants.INTEGRATION_MESOS_PRINCIPAL)) {
       frameworkInfo.setPrincipal(Configuration.get(Constants.INTEGRATION_MESOS_PRINCIPAL));
-=======
-    if (conf.containsKey(Constants.INTEGRATION_MESOS_ROLE)) {
-      frameworkInfo.setRole(conf.get(Constants.INTEGRATION_MESOS_ROLE));
-    }
-
-    if (conf.containsKey(Constants.INTEGRATION_MESOS_USER)) {
-      frameworkInfo.setUser(conf.get(Constants.INTEGRATION_MESOS_USER));
-    }
-
-    if (conf.containsKey(Constants.INTEGRATION_MESOS_PRINCIPAL)) {
-      frameworkInfo.setPrincipal(conf.get(Constants.INTEGRATION_MESOS_PRINCIPAL));
->>>>>>> f10b6322
     }
 
     Scheduler scheduler = new AlluxioScheduler();
