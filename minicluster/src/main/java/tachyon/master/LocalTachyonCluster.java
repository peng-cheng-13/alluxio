/*
 * Licensed to the University of California, Berkeley under one or more contributor license
 * agreements. See the NOTICE file distributed with this work for additional information regarding
 * copyright ownership. The ASF licenses this file to You under the Apache License, Version 2.0 (the
 * "License"); you may not use this file except in compliance with the License. You may obtain a
 * copy of the License at
 *
 * http://www.apache.org/licenses/LICENSE-2.0
 *
 * Unless required by applicable law or agreed to in writing, software distributed under the License
 * is distributed on an "AS IS" BASIS, WITHOUT WARRANTIES OR CONDITIONS OF ANY KIND, either express
 * or implied. See the License for the specific language governing permissions and limitations under
 * the License.
 */

package tachyon.master;

import java.io.File;
import java.io.IOException;
import java.util.ArrayList;
import java.util.List;

import org.slf4j.Logger;
import org.slf4j.LoggerFactory;

import com.google.common.base.Joiner;

import tachyon.Constants;
import tachyon.client.ClientContext;
import tachyon.client.TachyonFS;
import tachyon.client.file.TachyonFileSystem;
import tachyon.conf.TachyonConf;
import tachyon.thrift.NetAddress;
import tachyon.underfs.UnderFileSystemCluster;
import tachyon.util.CommonUtils;
import tachyon.util.UnderFileSystemUtils;
import tachyon.util.io.PathUtils;
import tachyon.util.network.NetworkAddressUtils;
import tachyon.worker.WorkerContext;
import tachyon.worker.block.BlockWorker;

/**
 * Local Tachyon cluster for integration tests.
 *
 * Example to use
 * <pre>
 * // Create a cluster instance
 * localTachyonCluster = new LocalTachyonCluster(WORKER_CAPACITY_BYTES,
 *     QUOTA_UNIT_BYTES, BLOCK_SIZE_BYTES);
 * // If you have special conf parameter to set for integration tests:
 * TachyonConf testConf = localTachyonCluster.newTestConf();
 * testConf.set(Constants.USER_FILE_BUFFER_BYTES, String.valueOf(BUFFER_BYTES));
 * // After setting up the test conf, start this local cluster:
 * localTachyonCluster.start(testConf);
 * </pre>
 */
public final class LocalTachyonCluster {
  public static void main(String[] args) throws Exception {
    LocalTachyonCluster cluster = new LocalTachyonCluster(100, 8 * Constants.MB, Constants.GB);
    cluster.start();
    CommonUtils.sleepMs(Constants.SECOND_MS);
    cluster.stop();
    CommonUtils.sleepMs(Constants.SECOND_MS);

    cluster = new LocalTachyonCluster(100, 8 * Constants.MB, Constants.GB);
    cluster.start();
    CommonUtils.sleepMs(Constants.SECOND_MS);
    cluster.stop();
    CommonUtils.sleepMs(Constants.SECOND_MS);
  }

  private static final Logger LOG = LoggerFactory.getLogger(Constants.LOGGER_TYPE);
<<<<<<< HEAD

  // private access to the reinitializer of ClientContext
  private static ClientContext.ReinitializerAccesser sReinitializerAccesser =
      new ClientContext.ReinitializerAccesser() {
        @Override
        public void receiveAccess(ClientContext.PrivateReinitializer access) {
          sReinitializer = access;
        }
      };
  private static ClientContext.PrivateReinitializer sReinitializer;

=======
>>>>>>> 0198ae83
  private BlockWorker mWorker = null;
  private long mWorkerCapacityBytes;
  private int mUserBlockSize;
  private int mQuotaUnitBytes;
  private String mTachyonHome;
  private Thread mWorkerThread = null;
  private String mLocalhostName = null;
  private LocalTachyonMaster mMaster;
  private TachyonConf mMasterConf;
  private TachyonConf mWorkerConf;
  private TachyonConf mClientConf;

  public LocalTachyonCluster(long workerCapacityBytes, int quotaUnitBytes, int userBlockSize) {
    mWorkerCapacityBytes = workerCapacityBytes;
    mQuotaUnitBytes = quotaUnitBytes;
    mUserBlockSize = userBlockSize;
  }

  public TachyonFS getOldClient() throws IOException {
    return mMaster.getOldClient();
  }

  public TachyonFileSystem getClient() throws IOException {
    return mMaster.getClient();
  }

  public LocalTachyonMaster getMaster() {
    return mMaster;
  }

  public TachyonConf getMasterTachyonConf() {
    return mMasterConf;
  }

  public String getMasterHostname() {
    return mLocalhostName;
  }

  public String getMasterUri() {
    return mMaster.getUri();
  }

  public int getMasterPort() {
    return mMaster.getRPCLocalPort();
  }

  public String getTachyonHome() {
    return mTachyonHome;
  }

  public BlockWorker getWorker() {
    return mWorker;
  }

  public TachyonConf getWorkerTachyonConf() {
    return mWorkerConf;
  }

  public NetAddress getWorkerAddress() {
    return mWorker.getWorkerNetAddress();
  }

  public TachyonConf newTestConf() throws IOException {
    TachyonConf testConf = new TachyonConf();
    mTachyonHome =
        File.createTempFile("Tachyon", "U" + System.currentTimeMillis()).getAbsolutePath();
    mLocalhostName = NetworkAddressUtils.getLocalHostName(100);

    testConf.set(Constants.IN_TEST_MODE, "true");
    testConf.set(Constants.TACHYON_HOME, mTachyonHome);
    testConf.set(Constants.USER_QUOTA_UNIT_BYTES, Integer.toString(mQuotaUnitBytes));
    testConf.set(Constants.USER_BLOCK_SIZE_BYTES_DEFAULT, Integer.toString(mUserBlockSize));
    testConf.set(Constants.USER_BLOCK_REMOTE_READ_BUFFER_SIZE_BYTES, Integer.toString(64));
    testConf.set(Constants.MASTER_HOSTNAME, mLocalhostName);
    testConf.set(Constants.MASTER_PORT, Integer.toString(0));
    testConf.set(Constants.MASTER_WEB_PORT, Integer.toString(0));
    testConf.set(Constants.MASTER_TTLCHECKER_INTERVAL_MS, Integer.toString(1000));
    testConf.set(Constants.MASTER_WORKER_THREADS_MIN, "1");
    testConf.set(Constants.MASTER_WORKER_THREADS_MAX, "100");
    testConf.set(Constants.THRIFT_STOP_TIMEOUT_SECONDS, "0");

    // If tests fail to connect they should fail early rather than using the default ridiculously
    // high retries
    testConf.set(Constants.MASTER_RETRY_COUNT, "3");

    // Since tests are always running on a single host keep the resolution timeout low as otherwise
    // people running with strange network configurations will see very slow tests
    testConf.set(Constants.NETWORK_HOST_RESOLUTION_TIMEOUT_MS, "250");

    testConf.set(Constants.WEB_THREAD_COUNT, "1");
    testConf.set(Constants.WEB_RESOURCES,
        PathUtils.concatPath(System.getProperty("user.dir"), "../servers/src/main/webapp"));

    // default write type becomes MUST_CACHE, set this value to CACHE_THROUGH for tests.
    // default tachyon storage is STORE, and under storage is SYNC_PERSIST for tests.
    // TODO(binfan): eliminate this setting after updating integration tests
    testConf.set(Constants.USER_FILE_WRITE_TYPE_DEFAULT, "CACHE_THROUGH");
    testConf.set(Constants.USER_FILE_TACHYON_STORAGE_TYPE_DEFAULT, "STORE");
    testConf.set(Constants.USER_FILE_UNDER_STORAGE_TYPE_DEFAULT, "SYNC_PERSIST");

    testConf.set(Constants.WORKER_PORT, Integer.toString(0));
    testConf.set(Constants.WORKER_DATA_PORT, Integer.toString(0));
    testConf.set(Constants.WORKER_WEB_PORT, Integer.toString(0));
    testConf.set(Constants.WORKER_DATA_FOLDER, "/datastore");
    testConf.set(Constants.WORKER_MEMORY_SIZE, Long.toString(mWorkerCapacityBytes));
    testConf.set(Constants.WORKER_BLOCK_HEARTBEAT_INTERVAL_MS, Integer.toString(15));
    testConf.set(Constants.WORKER_WORKER_BLOCK_THREADS_MIN, Integer.toString(1));
    testConf.set(Constants.WORKER_WORKER_BLOCK_THREADS_MAX, Integer.toString(2048));
    testConf.set(Constants.WORKER_NETWORK_NETTY_WORKER_THREADS, Integer.toString(2));

    // Perform immediate shutdown of data server. Graceful shutdown is unnecessary and slow
    testConf.set(Constants.WORKER_NETWORK_NETTY_SHUTDOWN_QUIET_PERIOD, Integer.toString(0));
    testConf.set(Constants.WORKER_NETWORK_NETTY_SHUTDOWN_TIMEOUT, Integer.toString(0));

    // Setup tiered store
    String ramdiskPath = PathUtils.concatPath(mTachyonHome, "ramdisk");
    testConf.set(String.format(Constants.WORKER_TIERED_STORE_LEVEL_ALIAS_FORMAT, 0), "MEM");
    testConf.set(String.format(Constants.WORKER_TIERED_STORE_LEVEL_DIRS_PATH_FORMAT, 0),
        ramdiskPath);
    testConf.set(String.format(Constants.WORKER_TIERED_STORE_LEVEL_DIRS_QUOTA_FORMAT, 0),
        Long.toString(mWorkerCapacityBytes));

    int numLevel = testConf.getInt(Constants.WORKER_TIERED_STORE_LEVELS);
    for (int level = 1; level < numLevel; level ++) {
      String tierLevelDirPath =
          String.format(Constants.WORKER_TIERED_STORE_LEVEL_DIRS_PATH_FORMAT, level);
      String[] dirPaths = testConf.get(tierLevelDirPath).split(",");
      List<String> newPaths = new ArrayList<String>();
      for (String dirPath : dirPaths) {
        String newPath = mTachyonHome + dirPath;
        newPaths.add(newPath);
      }
      testConf.set(String.format(Constants.WORKER_TIERED_STORE_LEVEL_DIRS_PATH_FORMAT, level),
          Joiner.on(',').join(newPaths));
    }
    return testConf;
  }

  /**
   * Sets up corresponding directories for tests.
   *
   * @param testConf configuration of this test
   * @throws IOException when creating or deleting dirs failed
   */
  private void setupTest(TachyonConf testConf) throws IOException {
    String tachyonHome = testConf.get(Constants.TACHYON_HOME);
    // Delete the tachyon home dir for this test from ufs to avoid permission problems
    UnderFileSystemUtils.deleteDir(tachyonHome, testConf);

    // Create ufs dir
    UnderFileSystemUtils.mkdirIfNotExists(testConf.get(Constants.UNDERFS_ADDRESS),
        testConf);

    // Create storage dirs for worker
    int numLevel = testConf.getInt(Constants.WORKER_TIERED_STORE_LEVELS);
    for (int level = 0; level < numLevel; level ++) {
      String tierLevelDirPath =
          String.format(Constants.WORKER_TIERED_STORE_LEVEL_DIRS_PATH_FORMAT, level);
      String[] dirPaths = testConf.get(tierLevelDirPath).split(",");
      for (String dirPath : dirPaths) {
        UnderFileSystemUtils.mkdirIfNotExists(dirPath, testConf);
      }
    }
  }

  /**
   * Configures and starts master.
   *
   * @throws IOException when the operation fails
   */
  private void startMaster(TachyonConf testConf) throws IOException {
    mMasterConf = new TachyonConf(testConf.getInternalProperties());
    MasterContext.reset(mMasterConf);

    mMaster = LocalTachyonMaster.create(mTachyonHome);
    mMaster.start();

    // Update the test conf with actual RPC port.
    testConf.set(Constants.MASTER_PORT, String.valueOf(getMasterPort()));

    // If we are using the LocalMiniDFSCluster, we need to update the UNDERFS_ADDRESS to point to
    // the cluster's current address. This must happen here because the cluster isn't initialized
    // until mMaster is started.
    UnderFileSystemCluster ufs = UnderFileSystemCluster.get();
    // TODO(andrew): Move logic to the integration-tests project so that we can use instanceof here
    // instead of comparing classnames.
    if (ufs.getClass().getSimpleName().equals("LocalMiniDFSCluster")) {
      String ufsAddress = ufs.getUnderFilesystemAddress() + mTachyonHome;
      testConf.set(Constants.UNDERFS_ADDRESS, ufsAddress);
      MasterContext.getConf().set(Constants.UNDERFS_ADDRESS, ufsAddress);
      mMasterConf = MasterContext.getConf();
    }

    // We need to update client context with the most recent configuration so they know the correct
    // port to connect to master.
    mClientConf = new TachyonConf(testConf.getInternalProperties());
    ClientContext.reset(mClientConf);
  }

  /**
   * Configure and start worker.
   *
   * @throws IOException when the operation fails
   */
  private void startWorker(TachyonConf testConf) throws IOException {
    // We need to update the worker context with the most recent configuration so they know the
    // correct port to connect to master.
    mWorkerConf = new TachyonConf(testConf.getInternalProperties());
    WorkerContext.reset(mWorkerConf);

    mWorker = new BlockWorker();
    Runnable runWorker = new Runnable() {
      @Override
      public void run() {
        try {
          mWorker.process();
        } catch (Exception e) {
          throw new RuntimeException(e + " \n Start Worker Error \n" + e.getMessage(), e);
        }
      }
    };
    mWorkerThread = new Thread(runWorker);
    mWorkerThread.start();
  }

  /**
   * Starts both a master and a worker using the default test configurations.
   *
   * @throws IOException when the operation fails
   */
  public void start() throws IOException {
    start(newTestConf());
  }

  /**
   * Starts both a master and a worker using the configurations in test conf respectively.
   *
   * @throws IOException when the operation fails
   */
  public void start(TachyonConf conf) throws IOException {
    // Disable hdfs client caching to avoid file system close() affecting other clients
    System.setProperty("fs.hdfs.impl.disable.cache", "true");

    setupTest(conf);

    startMaster(conf);

    CommonUtils.sleepMs(10);

<<<<<<< HEAD
    startWorker();
    LOG.info("TachyonConf: " + mWorkerConf.toString());
=======
    startWorker(conf);
    // wait until worker registered with master
    // TODO(binfan): use callback to ensure LocalTachyonCluster setup rather than sleep
    CommonUtils.sleepMs(100);
>>>>>>> 0198ae83
  }

  /**
   * Stop both of the tachyon and underfs service threads.
   *
   * @throws Exception when the operation fails
   */
  public void stop() throws Exception {
    stopTFS();
    stopUFS();

    MasterContext.reset();
    WorkerContext.reset();
    ClientContext.reset();

    // clear HDFS client caching
    System.clearProperty("fs.hdfs.impl.disable.cache");
  }

  /**
   * Stop the tachyon filesystem's service thread only.
   *
   * @throws Exception when the operation fails
   */
  public void stopTFS() throws Exception {
    LOG.info("stop Tachyon filesytstem");

    // Stopping Worker before stopping master speeds up tests
    mWorker.stop();
    mMaster.stop();
  }

  /**
   * Cleanup the underfs cluster test folder only.
   *
   * @throws Exception when the operation fails
   */
  public void stopUFS() throws Exception {
    LOG.info("stop under storage system");
    mMaster.cleanupUnderfs();
  }

  /**
   * Cleanup the worker state from the master and stop the worker.
   *
   * @throws Exception when the operation fails
   */
  public void stopWorker() throws Exception {
    mMaster.clearClients();
    mWorker.stop();
  }
}<|MERGE_RESOLUTION|>--- conflicted
+++ resolved
@@ -70,20 +70,7 @@
   }
 
   private static final Logger LOG = LoggerFactory.getLogger(Constants.LOGGER_TYPE);
-<<<<<<< HEAD
-
-  // private access to the reinitializer of ClientContext
-  private static ClientContext.ReinitializerAccesser sReinitializerAccesser =
-      new ClientContext.ReinitializerAccesser() {
-        @Override
-        public void receiveAccess(ClientContext.PrivateReinitializer access) {
-          sReinitializer = access;
-        }
-      };
-  private static ClientContext.PrivateReinitializer sReinitializer;
-
-=======
->>>>>>> 0198ae83
+
   private BlockWorker mWorker = null;
   private long mWorkerCapacityBytes;
   private int mUserBlockSize;
@@ -333,15 +320,11 @@
 
     CommonUtils.sleepMs(10);
 
-<<<<<<< HEAD
-    startWorker();
+    startWorker(conf);
     LOG.info("TachyonConf: " + mWorkerConf.toString());
-=======
-    startWorker(conf);
     // wait until worker registered with master
     // TODO(binfan): use callback to ensure LocalTachyonCluster setup rather than sleep
     CommonUtils.sleepMs(100);
->>>>>>> 0198ae83
   }
 
   /**
