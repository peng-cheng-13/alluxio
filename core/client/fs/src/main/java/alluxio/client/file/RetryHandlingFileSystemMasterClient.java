--- conflicted
+++ resolved
@@ -240,21 +240,10 @@
   }
 
   @Override
-<<<<<<< HEAD
-  public synchronized void scheduleAsyncPersist(final AlluxioURI path)
-      throws AlluxioStatusException {
-    retryRPC(new RpcCallable<Void>() {
-      @Override
-      public Void call() throws TException {
-        mClient.scheduleAsyncPersistence(path.getPath(), new ScheduleAsyncPersistenceTOptions());
-        return null;
-      }
-=======
   public synchronized void scheduleAsyncPersist(final AlluxioURI path) throws IOException {
     retryRPC(() -> {
       mClient.scheduleAsyncPersistence(path.getPath(), new ScheduleAsyncPersistenceTOptions());
       return null;
->>>>>>> ad9cd5db
     });
   }
 
