--- conflicted
+++ resolved
@@ -92,13 +92,8 @@
         address = client.getDataServerAddress();
       }
       PacketOutStream outStream = PacketOutStream
-<<<<<<< HEAD
-          .createNettyPacketOutStream(context, address, client.getSessionId(),
-              blockId, blockSize, options.getWriteTier(), Protocol.RequestType.ALLUXIO_BLOCK);
-=======
-          .createNettyPacketOutStream(context, client.getDataServerAddress(), client.getSessionId(),
-              blockId, blockSize, Protocol.RequestType.ALLUXIO_BLOCK, options);
->>>>>>> 16a7de19
+          .createNettyPacketOutStream(context, address, client.getSessionId(), blockId, blockSize,
+              options.getWriteTier(), Protocol.RequestType.ALLUXIO_BLOCK, options);
       closer.register(outStream);
       return new BlockOutStream(outStream, blockId, blockSize, client, options);
     } catch (RuntimeException e) {
