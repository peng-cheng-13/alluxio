/**
 * Autogenerated by Thrift Compiler (0.9.1)
 *
 * DO NOT EDIT UNLESS YOU ARE SURE THAT YOU KNOW WHAT YOU ARE DOING
 *  @generated
 */
package tachyon.thrift;

import org.apache.thrift.scheme.IScheme;
import org.apache.thrift.scheme.SchemeFactory;
import org.apache.thrift.scheme.StandardScheme;

import org.apache.thrift.scheme.TupleScheme;
import org.apache.thrift.protocol.TTupleProtocol;
import org.apache.thrift.protocol.TProtocolException;
import org.apache.thrift.EncodingUtils;
import org.apache.thrift.TException;
import org.apache.thrift.async.AsyncMethodCallback;
import org.apache.thrift.server.AbstractNonblockingServer.*;
import java.util.List;
import java.util.ArrayList;
import java.util.Map;
import java.util.HashMap;
import java.util.EnumMap;
import java.util.Set;
import java.util.HashSet;
import java.util.EnumSet;
import java.util.Collections;
import java.util.BitSet;
import java.nio.ByteBuffer;
import java.util.Arrays;
import org.slf4j.Logger;
import org.slf4j.LoggerFactory;

public class NetAddress implements org.apache.thrift.TBase<NetAddress, NetAddress._Fields>, java.io.Serializable, Cloneable, Comparable<NetAddress> {
  private static final org.apache.thrift.protocol.TStruct STRUCT_DESC = new org.apache.thrift.protocol.TStruct("NetAddress");

  private static final org.apache.thrift.protocol.TField M_HOST_FIELD_DESC = new org.apache.thrift.protocol.TField("mHost", org.apache.thrift.protocol.TType.STRING, (short)1);
  private static final org.apache.thrift.protocol.TField M_PORT_FIELD_DESC = new org.apache.thrift.protocol.TField("mPort", org.apache.thrift.protocol.TType.I32, (short)2);
  private static final org.apache.thrift.protocol.TField M_SECONDARY_PORT_FIELD_DESC = new org.apache.thrift.protocol.TField("mSecondaryPort", org.apache.thrift.protocol.TType.I32, (short)3);

  private static final Map<Class<? extends IScheme>, SchemeFactory> schemes = new HashMap<Class<? extends IScheme>, SchemeFactory>();
  static {
    schemes.put(StandardScheme.class, new NetAddressStandardSchemeFactory());
    schemes.put(TupleScheme.class, new NetAddressTupleSchemeFactory());
  }

  public String mHost; // required
  public int mPort; // required
  public int mSecondaryPort; // required

  /** The set of fields this struct contains, along with convenience methods for finding and manipulating them. */
  public enum _Fields implements org.apache.thrift.TFieldIdEnum {
    M_HOST((short)1, "mHost"),
    M_PORT((short)2, "mPort"),
    M_SECONDARY_PORT((short)3, "mSecondaryPort");

    private static final Map<String, _Fields> byName = new HashMap<String, _Fields>();

    static {
      for (_Fields field : EnumSet.allOf(_Fields.class)) {
        byName.put(field.getFieldName(), field);
      }
    }

    /**
     * Find the _Fields constant that matches fieldId, or null if its not found.
     */
    public static _Fields findByThriftId(int fieldId) {
      switch(fieldId) {
        case 1: // M_HOST
          return M_HOST;
        case 2: // M_PORT
          return M_PORT;
        case 3: // M_SECONDARY_PORT
          return M_SECONDARY_PORT;
        default:
          return null;
      }
    }

    /**
     * Find the _Fields constant that matches fieldId, throwing an exception
     * if it is not found.
     */
    public static _Fields findByThriftIdOrThrow(int fieldId) {
      _Fields fields = findByThriftId(fieldId);
      if (fields == null) throw new IllegalArgumentException("Field " + fieldId + " doesn't exist!");
      return fields;
    }

    /**
     * Find the _Fields constant that matches name, or null if its not found.
     */
    public static _Fields findByName(String name) {
      return byName.get(name);
    }

    private final short _thriftId;
    private final String _fieldName;

    _Fields(short thriftId, String fieldName) {
      _thriftId = thriftId;
      _fieldName = fieldName;
    }

    public short getThriftFieldId() {
      return _thriftId;
    }

    public String getFieldName() {
      return _fieldName;
    }
  }

  // isset id assignments
  private static final int __MPORT_ISSET_ID = 0;
  private static final int __MSECONDARYPORT_ISSET_ID = 1;
  private byte __isset_bitfield = 0;
  public static final Map<_Fields, org.apache.thrift.meta_data.FieldMetaData> metaDataMap;
  static {
    Map<_Fields, org.apache.thrift.meta_data.FieldMetaData> tmpMap = new EnumMap<_Fields, org.apache.thrift.meta_data.FieldMetaData>(_Fields.class);
    tmpMap.put(_Fields.M_HOST, new org.apache.thrift.meta_data.FieldMetaData("mHost", org.apache.thrift.TFieldRequirementType.DEFAULT, 
        new org.apache.thrift.meta_data.FieldValueMetaData(org.apache.thrift.protocol.TType.STRING)));
    tmpMap.put(_Fields.M_PORT, new org.apache.thrift.meta_data.FieldMetaData("mPort", org.apache.thrift.TFieldRequirementType.DEFAULT, 
        new org.apache.thrift.meta_data.FieldValueMetaData(org.apache.thrift.protocol.TType.I32)));
    tmpMap.put(_Fields.M_SECONDARY_PORT, new org.apache.thrift.meta_data.FieldMetaData("mSecondaryPort", org.apache.thrift.TFieldRequirementType.DEFAULT, 
        new org.apache.thrift.meta_data.FieldValueMetaData(org.apache.thrift.protocol.TType.I32)));
    metaDataMap = Collections.unmodifiableMap(tmpMap);
    org.apache.thrift.meta_data.FieldMetaData.addStructMetaDataMap(NetAddress.class, metaDataMap);
  }

  public NetAddress() {
  }

  public NetAddress(
    String mHost,
    int mPort,
    int mSecondaryPort)
  {
    this();
    this.mHost = mHost;
    this.mPort = mPort;
    setMPortIsSet(true);
    this.mSecondaryPort = mSecondaryPort;
    setMSecondaryPortIsSet(true);
  }

  /**
   * Performs a deep copy on <i>other</i>.
   */
  public NetAddress(NetAddress other) {
    __isset_bitfield = other.__isset_bitfield;
    if (other.isSetMHost()) {
      this.mHost = other.mHost;
    }
    this.mPort = other.mPort;
    this.mSecondaryPort = other.mSecondaryPort;
  }

  public NetAddress deepCopy() {
    return new NetAddress(this);
  }

  @Override
  public void clear() {
    this.mHost = null;
    setMPortIsSet(false);
    this.mPort = 0;
    setMSecondaryPortIsSet(false);
    this.mSecondaryPort = 0;
  }

  public String getMHost() {
    return this.mHost;
  }

  public NetAddress setMHost(String mHost) {
    this.mHost = mHost;
    return this;
  }

  public void unsetMHost() {
    this.mHost = null;
  }

  /** Returns true if field mHost is set (has been assigned a value) and false otherwise */
  public boolean isSetMHost() {
    return this.mHost != null;
  }

  public void setMHostIsSet(boolean value) {
    if (!value) {
      this.mHost = null;
    }
  }

  public int getMPort() {
    return this.mPort;
  }

  public NetAddress setMPort(int mPort) {
    this.mPort = mPort;
    setMPortIsSet(true);
    return this;
  }

  public void unsetMPort() {
    __isset_bitfield = EncodingUtils.clearBit(__isset_bitfield, __MPORT_ISSET_ID);
  }

  /** Returns true if field mPort is set (has been assigned a value) and false otherwise */
  public boolean isSetMPort() {
    return EncodingUtils.testBit(__isset_bitfield, __MPORT_ISSET_ID);
  }

  public void setMPortIsSet(boolean value) {
    __isset_bitfield = EncodingUtils.setBit(__isset_bitfield, __MPORT_ISSET_ID, value);
  }

  public int getMSecondaryPort() {
    return this.mSecondaryPort;
  }

  public NetAddress setMSecondaryPort(int mSecondaryPort) {
    this.mSecondaryPort = mSecondaryPort;
    setMSecondaryPortIsSet(true);
    return this;
  }

  public void unsetMSecondaryPort() {
    __isset_bitfield = EncodingUtils.clearBit(__isset_bitfield, __MSECONDARYPORT_ISSET_ID);
  }

  /** Returns true if field mSecondaryPort is set (has been assigned a value) and false otherwise */
  public boolean isSetMSecondaryPort() {
    return EncodingUtils.testBit(__isset_bitfield, __MSECONDARYPORT_ISSET_ID);
  }

  public void setMSecondaryPortIsSet(boolean value) {
    __isset_bitfield = EncodingUtils.setBit(__isset_bitfield, __MSECONDARYPORT_ISSET_ID, value);
  }

  public void setFieldValue(_Fields field, Object value) {
    switch (field) {
    case M_HOST:
      if (value == null) {
        unsetMHost();
      } else {
        setMHost((String)value);
      }
      break;

    case M_PORT:
      if (value == null) {
        unsetMPort();
      } else {
        setMPort((Integer)value);
      }
      break;

    case M_SECONDARY_PORT:
      if (value == null) {
        unsetMSecondaryPort();
      } else {
        setMSecondaryPort((Integer)value);
      }
      break;

    }
  }

  public Object getFieldValue(_Fields field) {
    switch (field) {
    case M_HOST:
      return getMHost();

    case M_PORT:
      return Integer.valueOf(getMPort());

    case M_SECONDARY_PORT:
      return Integer.valueOf(getMSecondaryPort());

    }
    throw new IllegalStateException();
  }

  /** Returns true if field corresponding to fieldID is set (has been assigned a value) and false otherwise */
  public boolean isSet(_Fields field) {
    if (field == null) {
      throw new IllegalArgumentException();
    }

    switch (field) {
    case M_HOST:
      return isSetMHost();
    case M_PORT:
      return isSetMPort();
    case M_SECONDARY_PORT:
      return isSetMSecondaryPort();
    }
    throw new IllegalStateException();
  }

  @Override
  public boolean equals(Object that) {
    if (that == null)
      return false;
    if (that instanceof NetAddress)
      return this.equals((NetAddress)that);
    return false;
  }

  public boolean equals(NetAddress that) {
    if (that == null)
      return false;

    boolean this_present_mHost = true && this.isSetMHost();
    boolean that_present_mHost = true && that.isSetMHost();
    if (this_present_mHost || that_present_mHost) {
      if (!(this_present_mHost && that_present_mHost))
        return false;
      if (!this.mHost.equals(that.mHost))
        return false;
    }

    boolean this_present_mPort = true;
    boolean that_present_mPort = true;
    if (this_present_mPort || that_present_mPort) {
      if (!(this_present_mPort && that_present_mPort))
        return false;
      if (this.mPort != that.mPort)
        return false;
    }

    boolean this_present_mSecondaryPort = true;
    boolean that_present_mSecondaryPort = true;
    if (this_present_mSecondaryPort || that_present_mSecondaryPort) {
      if (!(this_present_mSecondaryPort && that_present_mSecondaryPort))
        return false;
      if (this.mSecondaryPort != that.mSecondaryPort)
        return false;
    }

    return true;
  }

  @Override
  public int hashCode() {
    return 0;
  }

  @Override
  public int compareTo(NetAddress other) {
    if (!getClass().equals(other.getClass())) {
      return getClass().getName().compareTo(other.getClass().getName());
    }

    int lastComparison = 0;

    lastComparison = Boolean.valueOf(isSetMHost()).compareTo(other.isSetMHost());
    if (lastComparison != 0) {
      return lastComparison;
    }
    if (isSetMHost()) {
      lastComparison = org.apache.thrift.TBaseHelper.compareTo(this.mHost, other.mHost);
      if (lastComparison != 0) {
        return lastComparison;
      }
    }
    lastComparison = Boolean.valueOf(isSetMPort()).compareTo(other.isSetMPort());
    if (lastComparison != 0) {
      return lastComparison;
    }
    if (isSetMPort()) {
      lastComparison = org.apache.thrift.TBaseHelper.compareTo(this.mPort, other.mPort);
<<<<<<< HEAD
      if (lastComparison != 0) {
        return lastComparison;
      }
    }
    lastComparison = Boolean.valueOf(isSetMSecondaryPort()).compareTo(other.isSetMSecondaryPort());
    if (lastComparison != 0) {
      return lastComparison;
    }
    if (isSetMSecondaryPort()) {
      lastComparison = org.apache.thrift.TBaseHelper.compareTo(this.mSecondaryPort, other.mSecondaryPort);
=======
>>>>>>> a51dec97
      if (lastComparison != 0) {
        return lastComparison;
      }
    }
    return 0;
  }

  public _Fields fieldForId(int fieldId) {
    return _Fields.findByThriftId(fieldId);
  }

  public void read(org.apache.thrift.protocol.TProtocol iprot) throws org.apache.thrift.TException {
    schemes.get(iprot.getScheme()).getScheme().read(iprot, this);
  }

  public void write(org.apache.thrift.protocol.TProtocol oprot) throws org.apache.thrift.TException {
    schemes.get(oprot.getScheme()).getScheme().write(oprot, this);
  }

  @Override
  public String toString() {
    StringBuilder sb = new StringBuilder("NetAddress(");
    boolean first = true;

    sb.append("mHost:");
    if (this.mHost == null) {
      sb.append("null");
    } else {
      sb.append(this.mHost);
    }
    first = false;
    if (!first) sb.append(", ");
    sb.append("mPort:");
    sb.append(this.mPort);
    first = false;
    if (!first) sb.append(", ");
    sb.append("mSecondaryPort:");
    sb.append(this.mSecondaryPort);
    first = false;
    sb.append(")");
    return sb.toString();
  }

  public void validate() throws org.apache.thrift.TException {
    // check for required fields
    // check for sub-struct validity
  }

  private void writeObject(java.io.ObjectOutputStream out) throws java.io.IOException {
    try {
      write(new org.apache.thrift.protocol.TCompactProtocol(new org.apache.thrift.transport.TIOStreamTransport(out)));
    } catch (org.apache.thrift.TException te) {
      throw new java.io.IOException(te);
    }
  }

  private void readObject(java.io.ObjectInputStream in) throws java.io.IOException, ClassNotFoundException {
    try {
      // it doesn't seem like you should have to do this, but java serialization is wacky, and doesn't call the default constructor.
      __isset_bitfield = 0;
      read(new org.apache.thrift.protocol.TCompactProtocol(new org.apache.thrift.transport.TIOStreamTransport(in)));
    } catch (org.apache.thrift.TException te) {
      throw new java.io.IOException(te);
    }
  }

  private static class NetAddressStandardSchemeFactory implements SchemeFactory {
    public NetAddressStandardScheme getScheme() {
      return new NetAddressStandardScheme();
    }
  }

  private static class NetAddressStandardScheme extends StandardScheme<NetAddress> {

    public void read(org.apache.thrift.protocol.TProtocol iprot, NetAddress struct) throws org.apache.thrift.TException {
      org.apache.thrift.protocol.TField schemeField;
      iprot.readStructBegin();
      while (true)
      {
        schemeField = iprot.readFieldBegin();
        if (schemeField.type == org.apache.thrift.protocol.TType.STOP) { 
          break;
        }
        switch (schemeField.id) {
          case 1: // M_HOST
            if (schemeField.type == org.apache.thrift.protocol.TType.STRING) {
              struct.mHost = iprot.readString();
              struct.setMHostIsSet(true);
            } else { 
              org.apache.thrift.protocol.TProtocolUtil.skip(iprot, schemeField.type);
            }
            break;
          case 2: // M_PORT
            if (schemeField.type == org.apache.thrift.protocol.TType.I32) {
              struct.mPort = iprot.readI32();
              struct.setMPortIsSet(true);
            } else { 
              org.apache.thrift.protocol.TProtocolUtil.skip(iprot, schemeField.type);
            }
            break;
          case 3: // M_SECONDARY_PORT
            if (schemeField.type == org.apache.thrift.protocol.TType.I32) {
              struct.mSecondaryPort = iprot.readI32();
              struct.setMSecondaryPortIsSet(true);
            } else { 
              org.apache.thrift.protocol.TProtocolUtil.skip(iprot, schemeField.type);
            }
            break;
          default:
            org.apache.thrift.protocol.TProtocolUtil.skip(iprot, schemeField.type);
        }
        iprot.readFieldEnd();
      }
      iprot.readStructEnd();

      // check for required fields of primitive type, which can't be checked in the validate method
      struct.validate();
    }

    public void write(org.apache.thrift.protocol.TProtocol oprot, NetAddress struct) throws org.apache.thrift.TException {
      struct.validate();

      oprot.writeStructBegin(STRUCT_DESC);
      if (struct.mHost != null) {
        oprot.writeFieldBegin(M_HOST_FIELD_DESC);
        oprot.writeString(struct.mHost);
        oprot.writeFieldEnd();
      }
      oprot.writeFieldBegin(M_PORT_FIELD_DESC);
      oprot.writeI32(struct.mPort);
      oprot.writeFieldEnd();
      oprot.writeFieldBegin(M_SECONDARY_PORT_FIELD_DESC);
      oprot.writeI32(struct.mSecondaryPort);
      oprot.writeFieldEnd();
      oprot.writeFieldStop();
      oprot.writeStructEnd();
    }

  }

  private static class NetAddressTupleSchemeFactory implements SchemeFactory {
    public NetAddressTupleScheme getScheme() {
      return new NetAddressTupleScheme();
    }
  }

  private static class NetAddressTupleScheme extends TupleScheme<NetAddress> {

    @Override
    public void write(org.apache.thrift.protocol.TProtocol prot, NetAddress struct) throws org.apache.thrift.TException {
      TTupleProtocol oprot = (TTupleProtocol) prot;
      BitSet optionals = new BitSet();
      if (struct.isSetMHost()) {
        optionals.set(0);
      }
      if (struct.isSetMPort()) {
        optionals.set(1);
      }
      if (struct.isSetMSecondaryPort()) {
        optionals.set(2);
      }
      oprot.writeBitSet(optionals, 3);
      if (struct.isSetMHost()) {
        oprot.writeString(struct.mHost);
      }
      if (struct.isSetMPort()) {
        oprot.writeI32(struct.mPort);
      }
      if (struct.isSetMSecondaryPort()) {
        oprot.writeI32(struct.mSecondaryPort);
      }
    }

    @Override
    public void read(org.apache.thrift.protocol.TProtocol prot, NetAddress struct) throws org.apache.thrift.TException {
      TTupleProtocol iprot = (TTupleProtocol) prot;
      BitSet incoming = iprot.readBitSet(3);
      if (incoming.get(0)) {
        struct.mHost = iprot.readString();
        struct.setMHostIsSet(true);
      }
      if (incoming.get(1)) {
        struct.mPort = iprot.readI32();
        struct.setMPortIsSet(true);
      }
      if (incoming.get(2)) {
        struct.mSecondaryPort = iprot.readI32();
        struct.setMSecondaryPortIsSet(true);
      }
    }
  }

}
<|MERGE_RESOLUTION|>--- conflicted
+++ resolved
@@ -37,7 +37,6 @@
 
   private static final org.apache.thrift.protocol.TField M_HOST_FIELD_DESC = new org.apache.thrift.protocol.TField("mHost", org.apache.thrift.protocol.TType.STRING, (short)1);
   private static final org.apache.thrift.protocol.TField M_PORT_FIELD_DESC = new org.apache.thrift.protocol.TField("mPort", org.apache.thrift.protocol.TType.I32, (short)2);
-  private static final org.apache.thrift.protocol.TField M_SECONDARY_PORT_FIELD_DESC = new org.apache.thrift.protocol.TField("mSecondaryPort", org.apache.thrift.protocol.TType.I32, (short)3);
 
   private static final Map<Class<? extends IScheme>, SchemeFactory> schemes = new HashMap<Class<? extends IScheme>, SchemeFactory>();
   static {
@@ -47,13 +46,11 @@
 
   public String mHost; // required
   public int mPort; // required
-  public int mSecondaryPort; // required
 
   /** The set of fields this struct contains, along with convenience methods for finding and manipulating them. */
   public enum _Fields implements org.apache.thrift.TFieldIdEnum {
     M_HOST((short)1, "mHost"),
-    M_PORT((short)2, "mPort"),
-    M_SECONDARY_PORT((short)3, "mSecondaryPort");
+    M_PORT((short)2, "mPort");
 
     private static final Map<String, _Fields> byName = new HashMap<String, _Fields>();
 
@@ -72,8 +69,6 @@
           return M_HOST;
         case 2: // M_PORT
           return M_PORT;
-        case 3: // M_SECONDARY_PORT
-          return M_SECONDARY_PORT;
         default:
           return null;
       }
@@ -115,7 +110,6 @@
 
   // isset id assignments
   private static final int __MPORT_ISSET_ID = 0;
-  private static final int __MSECONDARYPORT_ISSET_ID = 1;
   private byte __isset_bitfield = 0;
   public static final Map<_Fields, org.apache.thrift.meta_data.FieldMetaData> metaDataMap;
   static {
@@ -124,8 +118,6 @@
         new org.apache.thrift.meta_data.FieldValueMetaData(org.apache.thrift.protocol.TType.STRING)));
     tmpMap.put(_Fields.M_PORT, new org.apache.thrift.meta_data.FieldMetaData("mPort", org.apache.thrift.TFieldRequirementType.DEFAULT, 
         new org.apache.thrift.meta_data.FieldValueMetaData(org.apache.thrift.protocol.TType.I32)));
-    tmpMap.put(_Fields.M_SECONDARY_PORT, new org.apache.thrift.meta_data.FieldMetaData("mSecondaryPort", org.apache.thrift.TFieldRequirementType.DEFAULT, 
-        new org.apache.thrift.meta_data.FieldValueMetaData(org.apache.thrift.protocol.TType.I32)));
     metaDataMap = Collections.unmodifiableMap(tmpMap);
     org.apache.thrift.meta_data.FieldMetaData.addStructMetaDataMap(NetAddress.class, metaDataMap);
   }
@@ -135,15 +127,12 @@
 
   public NetAddress(
     String mHost,
-    int mPort,
-    int mSecondaryPort)
+    int mPort)
   {
     this();
     this.mHost = mHost;
     this.mPort = mPort;
     setMPortIsSet(true);
-    this.mSecondaryPort = mSecondaryPort;
-    setMSecondaryPortIsSet(true);
   }
 
   /**
@@ -155,7 +144,6 @@
       this.mHost = other.mHost;
     }
     this.mPort = other.mPort;
-    this.mSecondaryPort = other.mSecondaryPort;
   }
 
   public NetAddress deepCopy() {
@@ -167,8 +155,6 @@
     this.mHost = null;
     setMPortIsSet(false);
     this.mPort = 0;
-    setMSecondaryPortIsSet(false);
-    this.mSecondaryPort = 0;
   }
 
   public String getMHost() {
@@ -216,29 +202,6 @@
 
   public void setMPortIsSet(boolean value) {
     __isset_bitfield = EncodingUtils.setBit(__isset_bitfield, __MPORT_ISSET_ID, value);
-  }
-
-  public int getMSecondaryPort() {
-    return this.mSecondaryPort;
-  }
-
-  public NetAddress setMSecondaryPort(int mSecondaryPort) {
-    this.mSecondaryPort = mSecondaryPort;
-    setMSecondaryPortIsSet(true);
-    return this;
-  }
-
-  public void unsetMSecondaryPort() {
-    __isset_bitfield = EncodingUtils.clearBit(__isset_bitfield, __MSECONDARYPORT_ISSET_ID);
-  }
-
-  /** Returns true if field mSecondaryPort is set (has been assigned a value) and false otherwise */
-  public boolean isSetMSecondaryPort() {
-    return EncodingUtils.testBit(__isset_bitfield, __MSECONDARYPORT_ISSET_ID);
-  }
-
-  public void setMSecondaryPortIsSet(boolean value) {
-    __isset_bitfield = EncodingUtils.setBit(__isset_bitfield, __MSECONDARYPORT_ISSET_ID, value);
   }
 
   public void setFieldValue(_Fields field, Object value) {
@@ -259,14 +222,6 @@
       }
       break;
 
-    case M_SECONDARY_PORT:
-      if (value == null) {
-        unsetMSecondaryPort();
-      } else {
-        setMSecondaryPort((Integer)value);
-      }
-      break;
-
     }
   }
 
@@ -277,9 +232,6 @@
 
     case M_PORT:
       return Integer.valueOf(getMPort());
-
-    case M_SECONDARY_PORT:
-      return Integer.valueOf(getMSecondaryPort());
 
     }
     throw new IllegalStateException();
@@ -296,8 +248,6 @@
       return isSetMHost();
     case M_PORT:
       return isSetMPort();
-    case M_SECONDARY_PORT:
-      return isSetMSecondaryPort();
     }
     throw new IllegalStateException();
   }
@@ -333,15 +283,6 @@
         return false;
     }
 
-    boolean this_present_mSecondaryPort = true;
-    boolean that_present_mSecondaryPort = true;
-    if (this_present_mSecondaryPort || that_present_mSecondaryPort) {
-      if (!(this_present_mSecondaryPort && that_present_mSecondaryPort))
-        return false;
-      if (this.mSecondaryPort != that.mSecondaryPort)
-        return false;
-    }
-
     return true;
   }
 
@@ -374,19 +315,6 @@
     }
     if (isSetMPort()) {
       lastComparison = org.apache.thrift.TBaseHelper.compareTo(this.mPort, other.mPort);
-<<<<<<< HEAD
-      if (lastComparison != 0) {
-        return lastComparison;
-      }
-    }
-    lastComparison = Boolean.valueOf(isSetMSecondaryPort()).compareTo(other.isSetMSecondaryPort());
-    if (lastComparison != 0) {
-      return lastComparison;
-    }
-    if (isSetMSecondaryPort()) {
-      lastComparison = org.apache.thrift.TBaseHelper.compareTo(this.mSecondaryPort, other.mSecondaryPort);
-=======
->>>>>>> a51dec97
       if (lastComparison != 0) {
         return lastComparison;
       }
@@ -421,10 +349,6 @@
     if (!first) sb.append(", ");
     sb.append("mPort:");
     sb.append(this.mPort);
-    first = false;
-    if (!first) sb.append(", ");
-    sb.append("mSecondaryPort:");
-    sb.append(this.mSecondaryPort);
     first = false;
     sb.append(")");
     return sb.toString();
@@ -487,14 +411,6 @@
               org.apache.thrift.protocol.TProtocolUtil.skip(iprot, schemeField.type);
             }
             break;
-          case 3: // M_SECONDARY_PORT
-            if (schemeField.type == org.apache.thrift.protocol.TType.I32) {
-              struct.mSecondaryPort = iprot.readI32();
-              struct.setMSecondaryPortIsSet(true);
-            } else { 
-              org.apache.thrift.protocol.TProtocolUtil.skip(iprot, schemeField.type);
-            }
-            break;
           default:
             org.apache.thrift.protocol.TProtocolUtil.skip(iprot, schemeField.type);
         }
@@ -517,9 +433,6 @@
       }
       oprot.writeFieldBegin(M_PORT_FIELD_DESC);
       oprot.writeI32(struct.mPort);
-      oprot.writeFieldEnd();
-      oprot.writeFieldBegin(M_SECONDARY_PORT_FIELD_DESC);
-      oprot.writeI32(struct.mSecondaryPort);
       oprot.writeFieldEnd();
       oprot.writeFieldStop();
       oprot.writeStructEnd();
@@ -545,25 +458,19 @@
       if (struct.isSetMPort()) {
         optionals.set(1);
       }
-      if (struct.isSetMSecondaryPort()) {
-        optionals.set(2);
-      }
-      oprot.writeBitSet(optionals, 3);
+      oprot.writeBitSet(optionals, 2);
       if (struct.isSetMHost()) {
         oprot.writeString(struct.mHost);
       }
       if (struct.isSetMPort()) {
         oprot.writeI32(struct.mPort);
-      }
-      if (struct.isSetMSecondaryPort()) {
-        oprot.writeI32(struct.mSecondaryPort);
       }
     }
 
     @Override
     public void read(org.apache.thrift.protocol.TProtocol prot, NetAddress struct) throws org.apache.thrift.TException {
       TTupleProtocol iprot = (TTupleProtocol) prot;
-      BitSet incoming = iprot.readBitSet(3);
+      BitSet incoming = iprot.readBitSet(2);
       if (incoming.get(0)) {
         struct.mHost = iprot.readString();
         struct.setMHostIsSet(true);
@@ -572,10 +479,6 @@
         struct.mPort = iprot.readI32();
         struct.setMPortIsSet(true);
       }
-      if (incoming.get(2)) {
-        struct.mSecondaryPort = iprot.readI32();
-        struct.setMSecondaryPortIsSet(true);
-      }
     }
   }
 
