/*
 * The Alluxio Open Foundation licenses this work under the Apache License, version 2.0
 * (the "License"). You may not use this work except in compliance with the License, which is
 * available at www.apache.org/licenses/LICENSE-2.0
 *
 * This software is distributed on an "AS IS" basis, WITHOUT WARRANTIES OR CONDITIONS OF ANY KIND,
 * either express or implied, as more fully set forth in the License.
 *
 * See the NOTICE file distributed with this work for information regarding copyright ownership.
 */

package alluxio.master;

import alluxio.AlluxioURI;
import alluxio.Configuration;
import alluxio.Constants;
import alluxio.PropertyKey;
import alluxio.RuntimeConstants;
import alluxio.ServerUtils;
import alluxio.master.block.BlockMaster;
import alluxio.master.file.FileSystemMaster;
import alluxio.master.journal.Journal;
import alluxio.master.journal.JournalFactory;
import alluxio.master.journal.MutableJournal;
import alluxio.master.lineage.LineageMaster;
import alluxio.metrics.MetricsSystem;
import alluxio.metrics.sink.MetricsServlet;
import alluxio.security.authentication.TransportProvider;
import alluxio.thrift.MetaMasterClientService;
import alluxio.underfs.UnderFileSystem;
import alluxio.util.CommonUtils;
import alluxio.util.network.NetworkAddressUtils;
import alluxio.util.network.NetworkAddressUtils.ServiceType;
import alluxio.web.MasterWebServer;
import alluxio.web.WebServer;

import com.google.common.base.Function;
import com.google.common.base.Preconditions;
import com.google.common.base.Throwables;
import com.google.common.collect.Lists;
import org.apache.thrift.TMultiplexedProcessor;
import org.apache.thrift.TProcessor;
import org.apache.thrift.protocol.TBinaryProtocol;
import org.apache.thrift.server.TServer;
import org.apache.thrift.server.TThreadPoolServer;
import org.apache.thrift.server.TThreadPoolServer.Args;
import org.apache.thrift.transport.TServerSocket;
import org.apache.thrift.transport.TTransportFactory;
import org.slf4j.Logger;
import org.slf4j.LoggerFactory;

import java.io.IOException;
import java.net.InetSocketAddress;
import java.net.URI;
import java.net.URISyntaxException;
import java.util.ArrayList;
import java.util.List;
import java.util.Map;
import java.util.concurrent.Callable;
import java.util.concurrent.Executors;
import java.util.concurrent.TimeUnit;

import javax.annotation.concurrent.NotThreadSafe;

/**
 * This class encapsulates the different master services that are configured to run.
 */
@NotThreadSafe
public class DefaultAlluxioMaster implements AlluxioMasterService {
  private static final Logger LOG = LoggerFactory.getLogger(DefaultAlluxioMaster.class);

  /** Maximum number of threads to serve the rpc server. */
  private final int mMaxWorkerThreads;

  /** Minimum number of threads to serve the rpc server. */
  private final int mMinWorkerThreads;

  /** The port for the RPC server. */
  private final int mPort;

  /** The socket for thrift rpc server. */
  private final TServerSocket mTServerSocket;

  /** The transport provider to create thrift server transport. */
  private final TransportProvider mTransportProvider;

  /** The address for the rpc server. */
  private final InetSocketAddress mRpcAddress;

  private final MetricsServlet mMetricsServlet = new MetricsServlet(MetricsSystem.METRIC_REGISTRY);

  /** The master registry. */
  protected MasterRegistry mRegistry;

  /** The web ui server. */
  private WebServer mWebServer = null;

  /** The RPC server. */
  private TServer mMasterServiceServer = null;

  /** is true if the master is serving the RPC server. */
  private boolean mIsServing = false;

  /** The start time for when the master started serving the RPC server. */
  private long mStartTimeMs = -1;

  /**
   * Creates a {@link DefaultAlluxioMaster} by the classes in the same packet of
   * {@link DefaultAlluxioMaster} or the subclasses of {@link DefaultAlluxioMaster}.
   */
  protected DefaultAlluxioMaster() {
    mMinWorkerThreads = Configuration.getInt(PropertyKey.MASTER_WORKER_THREADS_MIN);
    mMaxWorkerThreads = Configuration.getInt(PropertyKey.MASTER_WORKER_THREADS_MAX);
    int connectionTimeout = Configuration.getInt(PropertyKey.MASTER_CONNECTION_TIMEOUT_MS);

    Preconditions.checkArgument(mMaxWorkerThreads >= mMinWorkerThreads,
        PropertyKey.MASTER_WORKER_THREADS_MAX + " can not be less than "
            + PropertyKey.MASTER_WORKER_THREADS_MIN);

    if (connectionTimeout > 0) {
      LOG.debug("Alluxio master connection timeout["
              + PropertyKey.MASTER_CONNECTION_TIMEOUT_MS + "] is " + connectionTimeout);
    }
    try {
      // Extract the port from the generated socket.
      // When running tests, it is fine to use port '0' so the system will figure out what port to
      // use (any random free port).
      // In a production or any real deployment setup, port '0' should not be used as it will make
      // deployment more complicated.
      if (!Configuration.getBoolean(PropertyKey.TEST_MODE)) {
        Preconditions.checkState(Configuration.getInt(PropertyKey.MASTER_RPC_PORT) > 0,
            "Alluxio master rpc port is only allowed to be zero in test mode.");
        Preconditions.checkState(Configuration.getInt(PropertyKey.MASTER_WEB_PORT) > 0,
            "Alluxio master web port is only allowed to be zero in test mode.");
      }
      mTransportProvider = TransportProvider.Factory.create();
      mTServerSocket =
          new TServerSocket(NetworkAddressUtils.getBindAddress(ServiceType.MASTER_RPC),
                  connectionTimeout);
      mPort = NetworkAddressUtils.getThriftPort(mTServerSocket);
      // reset master rpc port
      Configuration.set(PropertyKey.MASTER_RPC_PORT, Integer.toString(mPort));
      mRpcAddress = NetworkAddressUtils.getConnectAddress(ServiceType.MASTER_RPC);

<<<<<<< HEAD
      // Create the masters.
      createMasters(new JournalFactory.ReadWrite(getJournalDirectory()));
=======
      // Check that journals of each service have been formatted.
      checkJournalFormatted();
      // Create masters.
      createMasters(new MutableJournal.Factory(getJournalLocation()));
>>>>>>> 971be00a
    } catch (Exception e) {
      throw new RuntimeException(e);
    }
  }

  protected void checkJournalFormatted() throws IOException {
    Journal.Factory factory = new Journal.Factory(getJournalLocation());
    for (String name : ServerUtils.getMasterServiceNames()) {
      Journal journal = factory.create(name);
      if (!journal.isFormatted()) {
        throw new RuntimeException(
            String.format("Journal %s has not been formatted!", journal.getLocation()));
      }
    }
  }

  /**
   * @return the journal location
   */
  protected URI getJournalLocation() {
    String journalDirectory = Configuration.get(PropertyKey.MASTER_JOURNAL_FOLDER);
    if (!journalDirectory.endsWith(AlluxioURI.SEPARATOR)) {
      journalDirectory += AlluxioURI.SEPARATOR;
    }
    try {
      return new URI(journalDirectory);
    } catch (URISyntaxException e) {
      throw new RuntimeException(e);
    }
  }

<<<<<<< HEAD
  /**
   * @param journalFactory the factory to use for creating journals
   */
  protected void createMasters(final JournalFactory journalFactory) {
    mRegistry = new MasterRegistry();
    List<Callable<Void>> callables = new ArrayList<>();
    for (final MasterFactory factory : ServerUtils.getMasterServiceLoader()) {
      callables.add(new Callable<Void>() {
        @Override
        public Void call() throws Exception {
          factory.create(mRegistry, journalFactory);
          return null;
        }
      });
    }
    try {
      Executors.newCachedThreadPool().invokeAll(callables, 10, TimeUnit.SECONDS);
    } catch (InterruptedException e) {
      throw new RuntimeException(e);
=======
  protected void createMasters(JournalFactory journalFactory) {
    mBlockMaster = new BlockMaster(journalFactory);
    mFileSystemMaster = new FileSystemMaster(mBlockMaster, journalFactory);
    if (LineageUtils.isLineageEnabled()) {
      mLineageMaster = new LineageMaster(mFileSystemMaster, journalFactory);
    }

    mAdditionalMasters = new ArrayList<>();
    List<? extends Master> masters = Lists.newArrayList(mBlockMaster, mFileSystemMaster);
    for (MasterFactory masterFactory : ServerUtils.getMasterServiceLoader()) {
      Master master = masterFactory.create(masters, journalFactory);
      if (master != null) {
        mAdditionalMasters.add(master);
      }
>>>>>>> 971be00a
    }
  }

  @Override
  public BlockMaster getBlockMaster() {
    return mRegistry.get(BlockMaster.class);
  }

  @Override
  public FileSystemMaster getFileSystemMaster() {
    return mRegistry.get(FileSystemMaster.class);
  }

  @Override
  public LineageMaster getLineageMaster() {
    return mRegistry.get(LineageMaster.class);
  }

  @Override
  public InetSocketAddress getRpcAddress() {
    return mRpcAddress;
  }

  @Override
  public long getStartTimeMs() {
    return mStartTimeMs;
  }

  @Override
  public long getUptimeMs() {
    return System.currentTimeMillis() - mStartTimeMs;
  }

  @Override
  public InetSocketAddress getWebAddress() {
    if (mWebServer != null) {
      return new InetSocketAddress(mWebServer.getBindHost(), mWebServer.getLocalPort());
    }
    return null;
  }

  @Override
  public boolean isServing() {
    return mIsServing;
  }

  @Override
  public void waitForReady() {
    CommonUtils.waitFor("Alluxio master to start", new Function<Void, Boolean>() {
      @Override
      public Boolean apply(Void input) {
        return mMasterServiceServer != null && mMasterServiceServer.isServing()
            && mWebServer != null && mWebServer.getServer().isRunning();
      }
    });
  }

  @Override
  public void start() throws Exception {
    startMasters(true);
    startServing();
  }

  @Override
  public void stop() throws Exception {
    LOG.info("Stopping Alluxio master @ {}", mRpcAddress);
    if (mIsServing) {
      stopServing();
      stopMasters();
      mTServerSocket.close();
      mIsServing = false;
    }
  }

  protected void startMasters(boolean isLeader) {
    try {
      connectToUFS();
      for (Master master : mRegistry.getMasters()) {
        master.start(isLeader);
      }
    } catch (IOException e) {
      throw Throwables.propagate(e);
    }
  }

  protected void stopMasters() {
    try {
      for (Master master : Lists.reverse(mRegistry.getMasters())) {
        master.stop();
      }
    } catch (IOException e) {
      throw Throwables.propagate(e);
    }
  }

  private void startServing() {
    startServing("", "");
  }

  protected void startServing(String startMessage, String stopMessage) {
    MetricsSystem.startSinks();
    startServingWebServer();
    LOG.info("Alluxio master version {} started @ {} {}", RuntimeConstants.VERSION, mRpcAddress,
        startMessage);
    startServingRPCServer();
    LOG.info("Alluxio master version {} ended @ {} {}", RuntimeConstants.VERSION, mRpcAddress,
        stopMessage);
  }

  /**
   * Starts serving web ui server, resetting master web port, adding the metrics servlet to the
   * web server and starting web ui.
   */
  protected void startServingWebServer() {
    mWebServer = new MasterWebServer(ServiceType.MASTER_WEB.getServiceName(),
        NetworkAddressUtils.getBindAddress(ServiceType.MASTER_WEB), this);
    // reset master web port
    Configuration.set(PropertyKey.MASTER_WEB_PORT, Integer.toString(mWebServer.getLocalPort()));
    // Add the metrics servlet to the web server.
    mWebServer.addHandler(mMetricsServlet.getHandler());
    // start web ui
    mWebServer.start();
  }

  private void registerServices(TMultiplexedProcessor processor, Map<String, TProcessor> services) {
    for (Map.Entry<String, TProcessor> service : services.entrySet()) {
      processor.registerProcessor(service.getKey(), service.getValue());
    }
  }

  protected void startServingRPCServer() {
    // set up multiplexed thrift processors
    TMultiplexedProcessor processor = new TMultiplexedProcessor();
    // register master services
    for (Master master : mRegistry.getMasters()) {
      registerServices(processor, master.getServices());
    }
    // register meta services
    processor.registerProcessor(Constants.META_MASTER_SERVICE_NAME,
        new MetaMasterClientService.Processor<>(
        new MetaMasterClientServiceHandler(this)));

    // Return a TTransportFactory based on the authentication type
    TTransportFactory transportFactory;
    try {
      transportFactory = mTransportProvider.getServerTransportFactory();
    } catch (IOException e) {
      throw Throwables.propagate(e);
    }

    // create master thrift service with the multiplexed processor.
    Args args = new TThreadPoolServer.Args(mTServerSocket).maxWorkerThreads(mMaxWorkerThreads)
        .minWorkerThreads(mMinWorkerThreads).processor(processor).transportFactory(transportFactory)
        .protocolFactory(new TBinaryProtocol.Factory(true, true));
    if (Configuration.getBoolean(PropertyKey.TEST_MODE)) {
      args.stopTimeoutVal = 0;
    } else {
      args.stopTimeoutVal = Constants.THRIFT_STOP_TIMEOUT_SECONDS;
    }
    mMasterServiceServer = new TThreadPoolServer(args);

    // start thrift rpc server
    mIsServing = true;
    mStartTimeMs = System.currentTimeMillis();
    mMasterServiceServer.serve();
  }

  protected void stopServing() throws Exception {
    if (mMasterServiceServer != null) {
      mMasterServiceServer.stop();
      mMasterServiceServer = null;
    }
    if (mWebServer != null) {
      mWebServer.stop();
      mWebServer = null;
    }
    MetricsSystem.stopSinks();
    mIsServing = false;
  }

  private void connectToUFS() throws IOException {
    String ufsAddress = Configuration.get(PropertyKey.UNDERFS_ADDRESS);
    UnderFileSystem ufs = UnderFileSystem.Factory.get(ufsAddress);
    ufs.connectFromMaster(NetworkAddressUtils.getConnectHost(ServiceType.MASTER_RPC));
  }
}<|MERGE_RESOLUTION|>--- conflicted
+++ resolved
@@ -142,15 +142,10 @@
       Configuration.set(PropertyKey.MASTER_RPC_PORT, Integer.toString(mPort));
       mRpcAddress = NetworkAddressUtils.getConnectAddress(ServiceType.MASTER_RPC);
 
-<<<<<<< HEAD
-      // Create the masters.
-      createMasters(new JournalFactory.ReadWrite(getJournalDirectory()));
-=======
       // Check that journals of each service have been formatted.
       checkJournalFormatted();
       // Create masters.
       createMasters(new MutableJournal.Factory(getJournalLocation()));
->>>>>>> 971be00a
     } catch (Exception e) {
       throw new RuntimeException(e);
     }
@@ -182,7 +177,6 @@
     }
   }
 
-<<<<<<< HEAD
   /**
    * @param journalFactory the factory to use for creating journals
    */
@@ -202,22 +196,6 @@
       Executors.newCachedThreadPool().invokeAll(callables, 10, TimeUnit.SECONDS);
     } catch (InterruptedException e) {
       throw new RuntimeException(e);
-=======
-  protected void createMasters(JournalFactory journalFactory) {
-    mBlockMaster = new BlockMaster(journalFactory);
-    mFileSystemMaster = new FileSystemMaster(mBlockMaster, journalFactory);
-    if (LineageUtils.isLineageEnabled()) {
-      mLineageMaster = new LineageMaster(mFileSystemMaster, journalFactory);
-    }
-
-    mAdditionalMasters = new ArrayList<>();
-    List<? extends Master> masters = Lists.newArrayList(mBlockMaster, mFileSystemMaster);
-    for (MasterFactory masterFactory : ServerUtils.getMasterServiceLoader()) {
-      Master master = masterFactory.create(masters, journalFactory);
-      if (master != null) {
-        mAdditionalMasters.add(master);
-      }
->>>>>>> 971be00a
     }
   }
 
