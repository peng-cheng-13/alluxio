/*
 * The Alluxio Open Foundation licenses this work under the Apache License, version 2.0
 * (the "License"). You may not use this work except in compliance with the License, which is
 * available at www.apache.org/licenses/LICENSE-2.0
 *
 * This software is distributed on an "AS IS" basis, WITHOUT WARRANTIES OR CONDITIONS OF ANY KIND,
 * either express or implied, as more fully set forth in the License.
 *
 * See the NOTICE file distributed with this work for information regarding copyright ownership.
 */

package alluxio.master.file;

import alluxio.AlluxioURI;
import alluxio.Configuration;
import alluxio.Constants;
import alluxio.collections.PrefixList;
import alluxio.exception.AccessControlException;
import alluxio.exception.AlluxioException;
import alluxio.exception.BlockInfoException;
import alluxio.exception.DirectoryNotEmptyException;
import alluxio.exception.ExceptionMessage;
import alluxio.exception.FileAlreadyCompletedException;
import alluxio.exception.FileAlreadyExistsException;
import alluxio.exception.FileDoesNotExistException;
import alluxio.exception.InvalidFileSizeException;
import alluxio.exception.InvalidPathException;
import alluxio.exception.PreconditionMessage;
import alluxio.heartbeat.HeartbeatContext;
import alluxio.heartbeat.HeartbeatExecutor;
import alluxio.heartbeat.HeartbeatThread;
import alluxio.master.AbstractMaster;
import alluxio.master.MasterContext;
import alluxio.master.block.BlockId;
import alluxio.master.block.BlockMaster;
import alluxio.master.file.async.AsyncPersistHandler;
import alluxio.master.file.meta.FileSystemMasterView;
import alluxio.master.file.meta.Inode;
import alluxio.master.file.meta.InodeDirectory;
import alluxio.master.file.meta.InodeDirectoryIdGenerator;
import alluxio.master.file.meta.InodeFile;
import alluxio.master.file.meta.InodeLockList;
import alluxio.master.file.meta.InodePathPair;
import alluxio.master.file.meta.InodeTree;
import alluxio.master.file.meta.LockedInodePath;
import alluxio.master.file.meta.MountTable;
import alluxio.master.file.meta.PersistenceState;
import alluxio.master.file.meta.TempInodePathForChild;
import alluxio.master.file.meta.TempInodePathForDescendant;
import alluxio.master.file.meta.TtlBucket;
import alluxio.master.file.meta.TtlBucketList;
import alluxio.master.file.options.CompleteFileOptions;
import alluxio.master.file.options.CreateDirectoryOptions;
import alluxio.master.file.options.CreateFileOptions;
import alluxio.master.file.options.CreatePathOptions;
import alluxio.master.file.options.LoadMetadataOptions;
import alluxio.master.file.options.MountOptions;
import alluxio.master.file.options.SetAttributeOptions;
import alluxio.master.journal.AsyncJournalWriter;
import alluxio.master.journal.Journal;
import alluxio.master.journal.JournalOutputStream;
import alluxio.master.journal.JournalProtoUtils;
import alluxio.proto.journal.File.AddMountPointEntry;
import alluxio.proto.journal.File.AsyncPersistRequestEntry;
import alluxio.proto.journal.File.CompleteFileEntry;
import alluxio.proto.journal.File.DeleteFileEntry;
import alluxio.proto.journal.File.DeleteMountPointEntry;
import alluxio.proto.journal.File.InodeDirectoryEntry;
import alluxio.proto.journal.File.InodeDirectoryIdGeneratorEntry;
import alluxio.proto.journal.File.InodeFileEntry;
import alluxio.proto.journal.File.InodeLastModificationTimeEntry;
import alluxio.proto.journal.File.PersistDirectoryEntry;
import alluxio.proto.journal.File.ReinitializeFileEntry;
import alluxio.proto.journal.File.RenameEntry;
import alluxio.proto.journal.File.SetAttributeEntry;
import alluxio.proto.journal.File.StringPairEntry;
import alluxio.proto.journal.Journal.JournalEntry;
import alluxio.security.authorization.Mode;
import alluxio.security.authorization.Permission;
import alluxio.thrift.CommandType;
import alluxio.thrift.FileSystemCommand;
import alluxio.thrift.FileSystemCommandOptions;
import alluxio.thrift.FileSystemMasterClientService;
import alluxio.thrift.FileSystemMasterWorkerService;
import alluxio.thrift.PersistCommandOptions;
import alluxio.thrift.PersistFile;
import alluxio.underfs.UnderFileSystem;
import alluxio.util.IdUtils;
import alluxio.util.io.PathUtils;
import alluxio.wire.BlockInfo;
import alluxio.wire.BlockLocation;
import alluxio.wire.FileBlockInfo;
import alluxio.wire.FileInfo;
import alluxio.wire.WorkerInfo;

import com.google.common.base.Preconditions;
import com.google.common.base.Throwables;
import com.google.protobuf.Message;
import edu.umd.cs.findbugs.annotations.SuppressFBWarnings;
import org.apache.commons.lang.exception.ExceptionUtils;
import org.apache.thrift.TProcessor;
import org.slf4j.Logger;
import org.slf4j.LoggerFactory;

import java.io.IOException;
import java.util.ArrayList;
import java.util.Collections;
import java.util.HashMap;
import java.util.HashSet;
import java.util.List;
import java.util.Map;
import java.util.Set;
import java.util.concurrent.Future;

import javax.annotation.concurrent.NotThreadSafe;

/**
 * The master that handles all file system metadata management.
 */
@NotThreadSafe // TODO(jiri): make thread-safe (c.f. ALLUXIO-1664)
public final class FileSystemMaster extends AbstractMaster {
  private static final Logger LOG = LoggerFactory.getLogger(Constants.LOGGER_TYPE);

  /**
   * Locking in the FileSystemMaster
   *
   * Individual paths are locked in the inode tree. In order to read or write any inode, the path
   * must be locked. A path is locked via one of the lock methods in {@link InodeTree}, such as
   * {@link InodeTree#lockInodePath(AlluxioURI, InodeTree.LockMode)} or
   * {@link InodeTree#lockFullInodePath(AlluxioURI, InodeTree.LockMode)}. These lock methods return
   * an {@link LockedInodePath}, which represents a locked path of inodes. These locked paths
   * ({@link LockedInodePath}) must be unlocked. In order to ensure a locked
   * {@link LockedInodePath} is always unlocked, the following paradigm is recommended:
   *
   * <p><blockquote><pre>
   *    try (LockedInodePath inodePath = mInodeTree.lockInodePath(path, InodeTree.LockMode.READ)) {
   *      ...
   *    }
   * </pre></blockquote>
   *
   *
   * Method Conventions in the FileSystemMaster
   *
   * All of the flow of the FileSystemMaster follow a convention. There are essentially 4 main
   * types of methods:
   *   (A) public api methods
   *   (B) private (or package private) methods that journal
   *   (C) private (or package private) internal methods
   *   (D) private FromEntry methods used to replay entries from the journal
   *
   * (A) public api methods:
   * These methods are public and are accessed by the RPC and REST APIs. These methods lock all
   * the required paths, and also perform all permission checking.
   * (A) cannot call (A)
   * (A) can call (B)
   * (A) can call (C)
   * (A) cannot call (D)
   *
   * (B) private (or package private) methods that journal:
   * These methods perform the work from the public apis, and also asynchronously write to the
   * journal (for write operations). The names of these methods are suffixed with "AndJournal".
   * (B) cannot call (A)
   * (B) can call (B)
   * (B) can call (C)
   * (B) cannot call (D)
   *
   * (C) private (or package private) internal methods:
   * These methods perform the rest of the work, and do not do any journaling. The names of these
   * methods are suffixed by "Internal".
   * (C) cannot call (A)
   * (C) cannot call (B)
   * (C) can call (C)
   * (C) cannot call (D)
   *
   * (D) private FromEntry methods used to replay entries from the journal:
   * These methods are used to replay entries from reading the journal. This is done on start, as
   * well as for standby masters.
   * (D) cannot call (A)
   * (D) cannot call (B)
   * (D) can call (C)
   * (D) cannot call (D)
   */

  /** Handle to the block master. */
  private final BlockMaster mBlockMaster;

  /** This manages the file system inode structure. This must be journaled. */
  private final InodeTree mInodeTree;

  /** This manages the file system mount points. */
  private final MountTable mMountTable;

  /** This maintains inodes with ttl set, for the for the ttl checker service to use. */
  private final TtlBucketList mTtlBuckets = new TtlBucketList();

  /** This generates unique directory ids. This must be journaled. */
  private final InodeDirectoryIdGenerator mDirectoryIdGenerator;

  /** This checks user permissions on different operations. */
  private final PermissionChecker mPermissionChecker;

  /** List of paths to always keep in memory. */
  private final PrefixList mWhitelist;

  /** The handler for async persistence. */
  private final AsyncPersistHandler mAsyncPersistHandler;

  /**
   * The service that checks for inode files with ttl set. We store it here so that it can be
   * accessed from tests.
   */
  @SuppressFBWarnings("URF_UNREAD_FIELD")
  private Future<?> mTtlCheckerService;

  /**
   * The service that detects lost files. We store it here so that it can be accessed from tests.
   */
  @SuppressFBWarnings("URF_UNREAD_FIELD")
  private Future<?> mLostFilesDetectionService;

  /**
   * @param baseDirectory the base journal directory
   * @return the journal directory for this master
   */
  public static String getJournalDirectory(String baseDirectory) {
    return PathUtils.concatPath(baseDirectory, Constants.FILE_SYSTEM_MASTER_NAME);
  }

  /**
   * Creates a new instance of {@link FileSystemMaster}.
   *
   * @param blockMaster the {@link BlockMaster} to use
   * @param journal the journal to use for tracking master operations
   */
  public FileSystemMaster(BlockMaster blockMaster, Journal journal) {
    super(journal, 2);
    mBlockMaster = blockMaster;

    mDirectoryIdGenerator = new InodeDirectoryIdGenerator(mBlockMaster);
    mMountTable = new MountTable();
    mInodeTree = new InodeTree(mBlockMaster, mDirectoryIdGenerator, mMountTable);

    // TODO(gene): Handle default config value for whitelist.
    Configuration conf = MasterContext.getConf();
    mWhitelist = new PrefixList(conf.getList(Constants.MASTER_WHITELIST, ","));

    mAsyncPersistHandler =
        AsyncPersistHandler.Factory.create(MasterContext.getConf(), new FileSystemMasterView(this));
    mPermissionChecker = new PermissionChecker(mInodeTree);
  }

  @Override
  public Map<String, TProcessor> getServices() {
    Map<String, TProcessor> services = new HashMap<>();
    services.put(Constants.FILE_SYSTEM_MASTER_CLIENT_SERVICE_NAME,
        new FileSystemMasterClientService.Processor<>(
            new FileSystemMasterClientServiceHandler(this)));
    services.put(Constants.FILE_SYSTEM_MASTER_WORKER_SERVICE_NAME,
        new FileSystemMasterWorkerService.Processor<>(
            new FileSystemMasterWorkerServiceHandler(this)));
    return services;
  }

  @Override
  public String getName() {
    return Constants.FILE_SYSTEM_MASTER_NAME;
  }

  @Override
  public void processJournalEntry(JournalEntry entry) throws IOException {
    Message innerEntry = JournalProtoUtils.unwrap(entry);
    if (innerEntry instanceof InodeFileEntry || innerEntry instanceof InodeDirectoryEntry) {
      try {
        mInodeTree.addInodeFromJournal(entry);
      } catch (AccessControlException e) {
        throw new RuntimeException(e);
      }
    } else if (innerEntry instanceof InodeLastModificationTimeEntry) {
      InodeLastModificationTimeEntry modTimeEntry = (InodeLastModificationTimeEntry) innerEntry;
      try (LockedInodePath inodePath = mInodeTree.lockFullInodePath(modTimeEntry.getId(),
          InodeTree.LockMode.WRITE)) {
        inodePath.getInode().setLastModificationTimeMs(modTimeEntry.getLastModificationTimeMs());
      } catch (FileDoesNotExistException e) {
        throw new RuntimeException(e);
      }
    } else if (innerEntry instanceof PersistDirectoryEntry) {
      PersistDirectoryEntry typedEntry = (PersistDirectoryEntry) innerEntry;
      try (LockedInodePath inodePath = mInodeTree.lockFullInodePath(typedEntry.getId(),
          InodeTree.LockMode.WRITE)) {
        inodePath.getInode().setPersistenceState(PersistenceState.PERSISTED);
      } catch (FileDoesNotExistException e) {
        throw new RuntimeException(e);
      }
    } else if (innerEntry instanceof CompleteFileEntry) {
      try {
        completeFileFromEntry((CompleteFileEntry) innerEntry);
      } catch (InvalidPathException | InvalidFileSizeException | FileAlreadyCompletedException e) {
        throw new RuntimeException(e);
      }
    } else if (innerEntry instanceof SetAttributeEntry) {
      try {
        setAttributeFromEntry((SetAttributeEntry) innerEntry);
      } catch (AccessControlException | FileDoesNotExistException | InvalidPathException e) {
        throw new RuntimeException(e);
      }
    } else if (innerEntry instanceof DeleteFileEntry) {
      deleteFromEntry((DeleteFileEntry) innerEntry);
    } else if (innerEntry instanceof RenameEntry) {
      renameFromEntry((RenameEntry) innerEntry);
    } else if (innerEntry instanceof InodeDirectoryIdGeneratorEntry) {
      mDirectoryIdGenerator.initFromJournalEntry((InodeDirectoryIdGeneratorEntry) innerEntry);
    } else if (innerEntry instanceof ReinitializeFileEntry) {
      resetBlockFileFromEntry((ReinitializeFileEntry) innerEntry);
    } else if (innerEntry instanceof AddMountPointEntry) {
      try {
        mountFromEntry((AddMountPointEntry) innerEntry);
      } catch (FileAlreadyExistsException | InvalidPathException e) {
        throw new RuntimeException(e);
      }
    } else if (innerEntry instanceof DeleteMountPointEntry) {
      try {
        unmountFromEntry((DeleteMountPointEntry) innerEntry);
      } catch (InvalidPathException e) {
        throw new RuntimeException(e);
      }
    } else if (innerEntry instanceof AsyncPersistRequestEntry) {
      try {
        long fileId = ((AsyncPersistRequestEntry) innerEntry).getFileId();
        try (LockedInodePath inodePath = mInodeTree
            .lockFullInodePath(fileId, InodeTree.LockMode.WRITE)) {
          scheduleAsyncPersistenceInternal(inodePath);
        }
        // NOTE: persistence is asynchronous so there is no guarantee the path will still exist
        mAsyncPersistHandler.scheduleAsyncPersistence(getPath(fileId));
      } catch (AlluxioException e) {
        // It's possible that rescheduling the async persist calls fails, because the blocks may no
        // longer be in the memory
        LOG.error(e.getMessage());
      }
    } else {
      throw new IOException(ExceptionMessage.UNEXPECTED_JOURNAL_ENTRY.getMessage(innerEntry));
    }
  }

  @Override
  public void streamToJournalCheckpoint(JournalOutputStream outputStream) throws IOException {
    mMountTable.streamToJournalCheckpoint(outputStream);
    mInodeTree.streamToJournalCheckpoint(outputStream);
    outputStream.writeEntry(mDirectoryIdGenerator.toJournalEntry());
  }

  @Override
  public void start(boolean isLeader) throws IOException {
    if (isLeader) {
      // Only initialize root when isLeader because when initializing root, BlockMaster needs to
      // write journal entry, if it is not leader, BlockMaster won't have a writable journal.
      // If it is standby, it should be able to load the inode tree from leader's checkpoint.
      mInodeTree.initializeRoot(Permission.defaults()
          .applyDirectoryUMask(MasterContext.getConf())
          .setOwnerFromLoginModule(MasterContext.getConf()));
      String defaultUFS = MasterContext.getConf().get(Constants.UNDERFS_ADDRESS);
      try {
        mMountTable.add(new AlluxioURI(MountTable.ROOT), new AlluxioURI(defaultUFS),
            MountOptions.defaults());
      } catch (FileAlreadyExistsException | InvalidPathException e) {
        throw new IOException("Failed to mount the default UFS " + defaultUFS);
      }
    }
    // Call super.start after mInodeTree is initialized because mInodeTree is needed to write
    // a journal entry during super.start. Call super.start before calling
    // getExecutorService() because the super.start initializes the executor service.
    super.start(isLeader);
    if (isLeader) {
      mTtlCheckerService = getExecutorService().submit(
          new HeartbeatThread(HeartbeatContext.MASTER_TTL_CHECK, new MasterInodeTtlCheckExecutor(),
              MasterContext.getConf().getInt(Constants.MASTER_TTL_CHECKER_INTERVAL_MS)));
      mLostFilesDetectionService = getExecutorService().submit(new HeartbeatThread(
          HeartbeatContext.MASTER_LOST_FILES_DETECTION, new LostFilesDetectionHeartbeatExecutor(),
          MasterContext.getConf().getInt(Constants.MASTER_HEARTBEAT_INTERVAL_MS)));
    }
  }

  /**
   * Returns the file id for a given path. If the given path does not exist in Alluxio, the method
   * attempts to load it from UFS.
   * <p>
   * This operation requires users to have {@link Mode.Bits#READ} permission of the path.
   *
   * @param path the path to get the file id for
   * @return the file id for a given path, or -1 if there is no file at that path
   * @throws AccessControlException if permission checking fails
   */
  public long getFileId(AlluxioURI path) throws AccessControlException {
    long flushCounter = AsyncJournalWriter.INVALID_FLUSH_COUNTER;
    try (LockedInodePath inodePath = mInodeTree.lockInodePath(path, InodeTree.LockMode.WRITE)) {
      // This is WRITE locked, since loading metadata is possible.
      mPermissionChecker.checkPermission(Mode.Bits.READ, inodePath);
      flushCounter = loadMetadataIfNotExistAndJournal(inodePath,
          LoadMetadataOptions.defaults().setCreateAncestors(true));
      mInodeTree.ensureFullInodePath(inodePath, InodeTree.LockMode.READ);
      return inodePath.getInode().getId();
    } catch (InvalidPathException | FileDoesNotExistException e) {
      return IdUtils.INVALID_FILE_ID;
    } finally {
      // finally runs after resources are closed (unlocked).
      waitForJournalFlush(flushCounter);
    }
  }

  /**
   * Returns the {@link FileInfo} for a given file id. This method is not user-facing but supposed
   * to be called by other internal servers (e.g., block workers and web UI servers).
   *
   * @param fileId the file id to get the {@link FileInfo} for
   * @return the {@link FileInfo} for the given file
   * @throws FileDoesNotExistException if the file does not exist
   */
  // Currently used by Lineage Master and WebUI
  // TODO(binfan): Add permission checking for internal APIs
  public FileInfo getFileInfo(long fileId) throws FileDoesNotExistException {
    MasterContext.getMasterSource().incGetFileInfoOps(1);
    try (
        LockedInodePath inodePath = mInodeTree.lockFullInodePath(fileId, InodeTree.LockMode.READ)) {
      return getFileInfoInternal(inodePath);
    }
  }

  /**
   * Returns the {@link FileInfo} for a given path.
   * <p>
   * This operation requires users to have {@link Mode.Bits#READ} permission on the path.
   *
   * @param path the path to get the {@link FileInfo} for
   * @return the {@link FileInfo} for the given file id
   * @throws FileDoesNotExistException if the file does not exist
   * @throws InvalidPathException if the file path is not valid
   * @throws AccessControlException if permission checking fails
   */
  // TODO(peis): Add an option not to load metadata.
  public FileInfo getFileInfo(AlluxioURI path)
      throws FileDoesNotExistException, InvalidPathException, AccessControlException {
    MasterContext.getMasterSource().incGetFileInfoOps(1);
    long flushCounter = AsyncJournalWriter.INVALID_FLUSH_COUNTER;
    try (LockedInodePath inodePath = mInodeTree.lockInodePath(path, InodeTree.LockMode.WRITE)) {
      // This is WRITE locked, since loading metadata is possible.
      mPermissionChecker.checkPermission(Mode.Bits.READ, inodePath);
      flushCounter = loadMetadataIfNotExistAndJournal(inodePath,
          LoadMetadataOptions.defaults().setCreateAncestors(true));
      mInodeTree.ensureFullInodePath(inodePath, InodeTree.LockMode.READ);
      return getFileInfoInternal(inodePath);
    } finally {
      // finally runs after resources are closed (unlocked).
      waitForJournalFlush(flushCounter);
    }
  }

  /**
   * @param inodePath the {@link LockedInodePath} to get the {@link FileInfo} for
   * @return the {@link FileInfo} for the given inode
   * @throws FileDoesNotExistException if the file does not exist
   */
  private FileInfo getFileInfoInternal(LockedInodePath inodePath) throws FileDoesNotExistException {
    Inode<?> inode = inodePath.getInode();
    AlluxioURI uri = inodePath.getUri();
    FileInfo fileInfo = inode.generateClientFileInfo(uri.toString());
    fileInfo.setInMemoryPercentage(getInMemoryPercentage(inode));
    if (inode instanceof InodeFile) {
      try {
        fileInfo.setFileBlockInfos(getFileBlockInfoListInternal(inodePath));
      } catch (InvalidPathException e) {
        throw new FileDoesNotExistException(e.getMessage(), e);
      }
    }
    MountTable.Resolution resolution;
    try {
      resolution = mMountTable.resolve(uri);
    } catch (InvalidPathException e) {
      throw new FileDoesNotExistException(e.getMessage(), e);
    }
    AlluxioURI resolvedUri = resolution.getUri();
    // Only set the UFS path if the path is nested under a mount point.
    if (!uri.equals(resolvedUri)) {
      fileInfo.setUfsPath(resolvedUri.toString());
    }
    MasterContext.getMasterSource().incFileInfosGot(1);
    return fileInfo;
  }

  /**
   * @param fileId the file id
   * @return the persistence state for the given file
   * @throws FileDoesNotExistException if the file does not exist
   */
  // Internal facing, currently used by Lineage master
  // TODO(binfan): Add permission checking for internal APIs
  public PersistenceState getPersistenceState(long fileId) throws FileDoesNotExistException {
    try (
        LockedInodePath inodePath = mInodeTree.lockFullInodePath(fileId, InodeTree.LockMode.READ)) {
      return inodePath.getInode().getPersistenceState();
    }
  }

  /**
   * Returns a list of {@link FileInfo} for a given path. If the given path is a file, the list only
   * contains a single object. If it is a directory, the resulting list contains all direct children
   * of the directory.
   * <p>
   * This operation requires users to have
   * {@link Mode.Bits#READ} permission on the path, and also
   * {@link Mode.Bits#EXECUTE} permission on the path if it is a directory.
   *
   * @param path the path to get the {@link FileInfo} list for
   * @param loadDirectChildren whether to load the direct children if path is a directory if its
   *        direct children have not beed loaded before
   * @return the list of {@link FileInfo}s
   * @throws AccessControlException if permission checking fails
   * @throws FileDoesNotExistException if the file does not exist
   * @throws InvalidPathException if the path is invalid
   */
  // TODO(peis): Create GetFileInfoListOptions and add an option not to load metadata.
  public List<FileInfo> getFileInfoList(AlluxioURI path, boolean loadDirectChildren)
      throws AccessControlException, FileDoesNotExistException, InvalidPathException {
    MasterContext.getMasterSource().incGetFileInfoOps(1);
    long flushCounter = AsyncJournalWriter.INVALID_FLUSH_COUNTER;
    try (LockedInodePath inodePath = mInodeTree.lockInodePath(path, InodeTree.LockMode.WRITE)) {
      // This is WRITE locked, since loading metadata is possible.
      mPermissionChecker.checkPermission(Mode.Bits.READ, inodePath);

      LoadMetadataOptions loadMetadataOptions =
          LoadMetadataOptions.defaults().setCreateAncestors(true)
              .setLoadDirectChildren(loadDirectChildren);
      Inode<?> inode;
      if (inodePath.fullPathExists()) {
        inode = inodePath.getInode();
        if (inode.isDirectory() && ((InodeDirectory) inode).isDirectChildrenLoaded()) {
          loadMetadataOptions.setLoadDirectChildren(false);
        }
      }

      flushCounter = loadMetadataIfNotExistAndJournal(inodePath, loadMetadataOptions);
      mInodeTree.ensureFullInodePath(inodePath, InodeTree.LockMode.READ);
      inode = inodePath.getInode();

      List<FileInfo> ret = new ArrayList<>();
      if (inode.isDirectory()) {
        TempInodePathForDescendant tempInodePath = new TempInodePathForDescendant(inodePath);
        mPermissionChecker.checkPermission(Mode.Bits.EXECUTE, inodePath);
        for (Inode<?> child : ((InodeDirectory) inode).getChildren()) {
          child.lockRead();
          try {
            // the path to child for getPath should already be locked.
            tempInodePath.setDescendant(child, mInodeTree.getPath(child));
            ret.add(getFileInfoInternal(tempInodePath));
          } finally {
            child.unlockRead();
          }
        }
      } else {
        ret.add(getFileInfoInternal(inodePath));
      }
      MasterContext.getMasterSource().incFileInfosGot(ret.size());
      return ret;
    } finally {
      // finally runs after resources are closed (unlocked).
      waitForJournalFlush(flushCounter);
    }
  }

  /**
   * @return a read-only view of the file system master
   */
  public FileSystemMasterView getFileSystemMasterView() {
    return new FileSystemMasterView(this);
  }

  /**
   * Completes a file. After a file is completed, it cannot be written to.
   * <p>
   * This operation requires users to have {@link Mode.Bits#WRITE} permission on the path.
   *
   * @param path the file path to complete
   * @param options the method options
   * @throws BlockInfoException if a block information exception is encountered
   * @throws FileDoesNotExistException if the file does not exist
   * @throws InvalidPathException if an invalid path is encountered
   * @throws InvalidFileSizeException if an invalid file size is encountered
   * @throws FileAlreadyCompletedException if the file is already completed
   * @throws AccessControlException if permission checking fails
   */
  public void completeFile(AlluxioURI path, CompleteFileOptions options)
      throws BlockInfoException, FileDoesNotExistException, InvalidPathException,
      InvalidFileSizeException, FileAlreadyCompletedException, AccessControlException {
    MasterContext.getMasterSource().incCompleteFileOps(1);
    long flushCounter = AsyncJournalWriter.INVALID_FLUSH_COUNTER;
    try (LockedInodePath inodePath = mInodeTree.lockFullInodePath(path, InodeTree.LockMode.WRITE)) {
      mPermissionChecker.checkPermission(Mode.Bits.WRITE, inodePath);
      // Even readonly mount points should be able to complete a file, for UFS reads in CACHE mode.
      flushCounter = completeFileAndJournal(inodePath, options);
    } finally {
      // finally runs after resources are closed (unlocked).
      waitForJournalFlush(flushCounter);
    }
  }

  /**
   * Completes a file. After a file is completed, it cannot be written to.
   * <p>
   * Writes to the journal.
   *
   * @param inodePath the {@link LockedInodePath} to complete
   * @param options the method options
   * @return the flush counter for journaling
   * @throws InvalidPathException if an invalid path is encountered
   * @throws FileDoesNotExistException if the file does not exist
   * @throws BlockInfoException if a block information exception is encountered
   * @throws FileAlreadyCompletedException if the file is already completed
   * @throws InvalidFileSizeException if an invalid file size is encountered
   */
  private long completeFileAndJournal(LockedInodePath inodePath, CompleteFileOptions options)
      throws InvalidPathException, FileDoesNotExistException, BlockInfoException,
      FileAlreadyCompletedException, InvalidFileSizeException {
    long opTimeMs = System.currentTimeMillis();
    Inode<?> inode = inodePath.getInode();
    if (!inode.isFile()) {
      throw new FileDoesNotExistException(
          ExceptionMessage.PATH_MUST_BE_FILE.getMessage(inodePath.getUri()));
    }

    InodeFile fileInode = (InodeFile) inode;
    List<Long> blockIdList = fileInode.getBlockIds();
    List<BlockInfo> blockInfoList = mBlockMaster.getBlockInfoList(blockIdList);
    if (!fileInode.isPersisted() && blockInfoList.size() != blockIdList.size()) {
      throw new BlockInfoException("Cannot complete a file without all the blocks committed");
    }

    // Iterate over all file blocks committed to Alluxio, computing the length and verify that all
    // the blocks (except the last one) is the same size as the file block size.
    long inMemoryLength = 0;
    long fileBlockSize = fileInode.getBlockSizeBytes();
    for (int i = 0; i < blockInfoList.size(); i++) {
      BlockInfo blockInfo = blockInfoList.get(i);
      inMemoryLength += blockInfo.getLength();
      if (i < blockInfoList.size() - 1 && blockInfo.getLength() != fileBlockSize) {
        throw new BlockInfoException(
            "Block index " + i + " has a block size smaller than the file block size ("
                + fileInode.getBlockSizeBytes() + ")");
      }
    }

    // If the file is persisted, its length is determined by UFS. Otherwise, its length is
    // determined by its memory footprint.
    long length = fileInode.isPersisted() ? options.getUfsLength() : inMemoryLength;

    completeFileInternal(fileInode.getBlockIds(), inodePath, length, opTimeMs);
    CompleteFileEntry completeFileEntry = CompleteFileEntry.newBuilder()
        .addAllBlockIds(fileInode.getBlockIds())
        .setId(inode.getId())
        .setLength(length)
        .setOpTimeMs(opTimeMs)
        .build();
    return appendJournalEntry(JournalEntry.newBuilder().setCompleteFile(completeFileEntry).build());
  }

  /**
   * @param blockIds the block ids to use
   * @param inodePath the {@link LockedInodePath} to complete
   * @param length the length to use
   * @param opTimeMs the operation time (in milliseconds)
   * @throws FileDoesNotExistException if the file does not exist
   * @throws InvalidPathException if an invalid path is encountered
   * @throws InvalidFileSizeException if an invalid file size is encountered
   * @throws FileAlreadyCompletedException if the file has already been completed
   */
  void completeFileInternal(List<Long> blockIds, LockedInodePath inodePath, long length,
      long opTimeMs)
      throws FileDoesNotExistException, InvalidPathException, InvalidFileSizeException,
      FileAlreadyCompletedException {
    InodeFile inode = inodePath.getInodeFile();
    inode.setBlockIds(blockIds);
    inode.setLastModificationTimeMs(opTimeMs);
    inode.complete(length);

    if (inode.isPersisted()) {
      // Commit all the file blocks (without locations) so the metadata for the block exists.
      long currLength = length;
      for (long blockId : inode.getBlockIds()) {
        long blockSize = Math.min(currLength, inode.getBlockSizeBytes());
        mBlockMaster.commitBlockInUFS(blockId, blockSize);
        currLength -= blockSize;
      }
    }
    MasterContext.getMasterSource().incFilesCompleted(1);
  }

  /**
   * @param entry the entry to use
   * @throws InvalidPathException if an invalid path is encountered
   * @throws InvalidFileSizeException if an invalid file size is encountered
   * @throws FileAlreadyCompletedException if the file has already been completed
   */
  private void completeFileFromEntry(CompleteFileEntry entry)
      throws InvalidPathException, InvalidFileSizeException, FileAlreadyCompletedException {
    try (LockedInodePath inodePath = mInodeTree
        .lockFullInodePath(entry.getId(), InodeTree.LockMode.WRITE)) {
      completeFileInternal(entry.getBlockIdsList(), inodePath, entry.getLength(),
          entry.getOpTimeMs());
    } catch (FileDoesNotExistException e) {
      throw new RuntimeException(e);
    }
  }

  /**
   * Creates a file (not a directory) for a given path.
   * <p>
   * This operation requires {@link Mode.Bits#WRITE} permission on the parent of this path.
   *
   * @param path the file to create
   * @param options method options
   * @return the file id of the create file
   * @throws InvalidPathException if an invalid path is encountered
   * @throws FileAlreadyExistsException if the file already exists
   * @throws BlockInfoException if an invalid block information is encountered
   * @throws IOException if the creation fails
   * @throws AccessControlException if permission checking fails
   * @throws FileDoesNotExistException if the parent of the path does not exist and the recursive
   *         option is false
   */
  public long createFile(AlluxioURI path, CreateFileOptions options)
      throws AccessControlException, InvalidPathException, FileAlreadyExistsException,
          BlockInfoException, IOException, FileDoesNotExistException {
    MasterContext.getMasterSource().incCreateFileOps(1);
    long flushCounter = AsyncJournalWriter.INVALID_FLUSH_COUNTER;
    try (LockedInodePath inodePath = mInodeTree.lockInodePath(path, InodeTree.LockMode.WRITE)) {
      mPermissionChecker.checkParentPermission(Mode.Bits.WRITE, inodePath);
      mMountTable.checkUnderWritableMountPoint(path);
      flushCounter = createFileAndJournal(inodePath, options);
      return inodePath.getInode().getId();
    } finally {
      // finally runs after resources are closed (unlocked).
      waitForJournalFlush(flushCounter);
    }
  }

  /**
   * Creates a file (not a directory) for a given path.
   * <p>
   * Writes to the journal.
   *
   * @param inodePath the file to create
   * @param options method options
   * @return the file id of the create file
   * @throws FileAlreadyExistsException if the file already exists
   * @throws BlockInfoException if an invalid block information in encountered
   * @throws FileDoesNotExistException if the parent of the path does not exist and the recursive
   *         option is false
   * @throws InvalidPathException if an invalid path is encountered
   * @throws IOException if the creation fails
   */
  private long createFileAndJournal(LockedInodePath inodePath, CreateFileOptions options)
      throws FileAlreadyExistsException, BlockInfoException, FileDoesNotExistException,
      InvalidPathException, IOException {
    InodeTree.CreatePathResult createResult = createFileInternal(inodePath, options);

    return journalCreatePathResult(createResult);
  }

  /**
   * @param inodePath the path to be created
   * @param options method options
   * @return {@link InodeTree.CreatePathResult} with the path creation result
   * @throws InvalidPathException if an invalid path is encountered
   * @throws FileAlreadyExistsException if the file already exists
   * @throws BlockInfoException if invalid block information is encountered
   * @throws IOException if an I/O error occurs
   * @throws FileDoesNotExistException if the parent of the path does not exist and the recursive
   *         option is false
   */
  InodeTree.CreatePathResult createFileInternal(LockedInodePath inodePath,
      CreateFileOptions options)
      throws InvalidPathException, FileAlreadyExistsException, BlockInfoException, IOException,
      FileDoesNotExistException {
    InodeTree.CreatePathResult createResult = mInodeTree.createPath(inodePath, options);
    // If the create succeeded, the list of created inodes will not be empty.
    List<Inode<?>> created = createResult.getCreated();
    InodeFile inode = (InodeFile) created.get(created.size() - 1);
    if (mWhitelist.inList(inodePath.getUri().toString())) {
      inode.setCacheable(true);
    }

    mTtlBuckets.insert(inode);

    MasterContext.getMasterSource().incFilesCreated(1);
    MasterContext.getMasterSource().incDirectoriesCreated(created.size() - 1);
    return createResult;
  }

  /**
   * Reinitializes the blocks of an existing open file.
   *
   * @param path the path to the file
   * @param blockSizeBytes the new block size
   * @param ttl the ttl
   * @return the file id
   * @throws InvalidPathException if the path is invalid
   * @throws FileDoesNotExistException if the path does not exist
   */
  // Used by lineage master
  public long reinitializeFile(AlluxioURI path, long blockSizeBytes, long ttl)
      throws InvalidPathException, FileDoesNotExistException {
    long flushCounter = AsyncJournalWriter.INVALID_FLUSH_COUNTER;
    try (LockedInodePath inodePath = mInodeTree.lockFullInodePath(path, InodeTree.LockMode.WRITE)) {
      long id = mInodeTree.reinitializeFile(inodePath, blockSizeBytes, ttl);
      ReinitializeFileEntry reinitializeFile = ReinitializeFileEntry.newBuilder()
          .setPath(path.getPath())
          .setBlockSizeBytes(blockSizeBytes)
          .setTtl(ttl)
          .build();
      flushCounter = appendJournalEntry(
          JournalEntry.newBuilder().setReinitializeFile(reinitializeFile).build());
      return id;
    } finally {
      // finally runs after resources are closed (unlocked).
      waitForJournalFlush(flushCounter);
    }
  }

  /**
   * @param entry the entry to use
   */
  private void resetBlockFileFromEntry(ReinitializeFileEntry entry) {
    try (LockedInodePath inodePath = mInodeTree
        .lockFullInodePath(new AlluxioURI(entry.getPath()), InodeTree.LockMode.WRITE)) {
      mInodeTree.reinitializeFile(inodePath, entry.getBlockSizeBytes(), entry.getTtl());
    } catch (InvalidPathException | FileDoesNotExistException e) {
      throw new RuntimeException(e);
    }
  }

  /**
   * Gets a new block id for the next block of a given file to write to.
   * <p>
   * This operation requires users to have {@link Mode.Bits#WRITE} permission on the path as
   * this API is called when creating a new block for a file.
   *
   * @param path the path of the file to get the next block id for
   * @return the next block id for the given file
   * @throws FileDoesNotExistException if the file does not exist
   * @throws InvalidPathException if the given path is not valid
   * @throws AccessControlException if permission checking fails
   */
  public long getNewBlockIdForFile(AlluxioURI path)
      throws FileDoesNotExistException, InvalidPathException, AccessControlException {
    MasterContext.getMasterSource().incGetNewBlockOps(1);
    try (LockedInodePath inodePath = mInodeTree.lockFullInodePath(path, InodeTree.LockMode.WRITE)) {
      mPermissionChecker.checkPermission(Mode.Bits.WRITE, inodePath);
      MasterContext.getMasterSource().incNewBlocksGot(1);
      return inodePath.getInodeFile().getNewBlockId();
    }
  }

  /**
   * @return the number of files and directories
   */
  public int getNumberOfPaths() {
    return mInodeTree.getSize();
  }

  /**
   * @return the number of pinned files and directories
   */
  public int getNumberOfPinnedFiles() {
    return mInodeTree.getPinnedSize();
  }

  /**
   * Deletes a given path.
   * <p>
   * This operation requires user to have {@link Mode.Bits#WRITE}
   * permission on the parent of the path.
   *
   * @param path the path to delete
   * @param recursive if true, will delete all its children
   * @throws DirectoryNotEmptyException if recursive is false and the file is a nonempty directory
   * @throws FileDoesNotExistException if the file does not exist
   * @throws IOException if an I/O error occurs
   * @throws AccessControlException if permission checking fails
   * @throws InvalidPathException if the path is invalid
   */
  public void delete(AlluxioURI path, boolean recursive)
      throws IOException, FileDoesNotExistException, DirectoryNotEmptyException,
          InvalidPathException, AccessControlException {
    MasterContext.getMasterSource().incDeletePathOps(1);
    long flushCounter = AsyncJournalWriter.INVALID_FLUSH_COUNTER;
    try (LockedInodePath inodePath = mInodeTree.lockFullInodePath(path, InodeTree.LockMode.WRITE)) {
      mPermissionChecker.checkParentPermission(Mode.Bits.WRITE, inodePath);
      mMountTable.checkUnderWritableMountPoint(path);
      flushCounter = deleteAndJournal(inodePath, recursive);
    } finally {
      // finally runs after resources are closed (unlocked).
      waitForJournalFlush(flushCounter);
    }
  }

  /**
   * Deletes a given path.
   * <p>
   * Writes to the journal.
   *
   * @param inodePath the path to delete
   * @param recursive if true, will delete all its children
   * @return the flush counter for journaling
   * @throws InvalidPathException if the path is invalid
   * @throws FileDoesNotExistException if the file does not exist
   * @throws IOException if an I/O error occurs
   * @throws DirectoryNotEmptyException if recursive is false and the file is a nonempty directory
   */
  private long deleteAndJournal(LockedInodePath inodePath, boolean recursive)
      throws InvalidPathException, FileDoesNotExistException, IOException,
      DirectoryNotEmptyException {
    Inode<?> inode = inodePath.getInode();
    long fileId = inode.getId();
    long opTimeMs = System.currentTimeMillis();
    deleteInternal(inodePath, recursive, false, opTimeMs);
    DeleteFileEntry deleteFile = DeleteFileEntry.newBuilder()
        .setId(fileId)
        .setRecursive(recursive)
        .setOpTimeMs(opTimeMs)
        .build();
    return appendJournalEntry(JournalEntry.newBuilder().setDeleteFile(deleteFile).build());
  }

  /**
   * @param entry the entry to use
   */
  private void deleteFromEntry(DeleteFileEntry entry) {
    MasterContext.getMasterSource().incDeletePathOps(1);
    try (LockedInodePath inodePath = mInodeTree
        .lockFullInodePath(entry.getId(), InodeTree.LockMode.WRITE)) {
      deleteInternal(inodePath, entry.getRecursive(), true, entry.getOpTimeMs());
    } catch (Exception e) {
      throw new RuntimeException(e);
    }
  }

  /**
   * Convenience method for avoiding {@link DirectoryNotEmptyException} when calling
   * {@link #deleteInternal(LockedInodePath, boolean, boolean, long)}.
   *
   * @param inodePath the {@link LockedInodePath} to delete
   * @param replayed whether the operation is a result of replaying the journal
   * @param opTimeMs the time of the operation
   * @throws FileDoesNotExistException if a non-existent file is encountered
   * @throws InvalidPathException if the fileId is for the root directory
   * @throws IOException if an I/O error is encountered
   */
  private void deleteRecursiveInternal(LockedInodePath inodePath, boolean replayed, long opTimeMs)
      throws FileDoesNotExistException, IOException, InvalidPathException {
    try {
      deleteInternal(inodePath, true, replayed, opTimeMs);
    } catch (DirectoryNotEmptyException e) {
      throw new IllegalStateException(
          "deleteInternal should never throw DirectoryNotEmptyException when recursive is true", e);
    }
  }

  /**
   * Implements file deletion.
   *
   * @param inodePath the file {@link LockedInodePath}
   * @param recursive if the file id identifies a directory, this flag specifies whether the
   *        directory content should be deleted recursively
   * @param replayed whether the operation is a result of replaying the journal
   * @param opTimeMs the time of the operation
   * @throws FileDoesNotExistException if a non-existent file is encountered
   * @throws IOException if an I/O error is encountered
   * @throws InvalidPathException if the specified path is the root
   * @throws DirectoryNotEmptyException if recursive is false and the file is a nonempty directory
   */
  private void deleteInternal(LockedInodePath inodePath, boolean recursive, boolean replayed,
      long opTimeMs) throws FileDoesNotExistException, IOException, DirectoryNotEmptyException,
      InvalidPathException {
    // TODO(jiri): A crash after any UFS object is deleted and before the delete operation is
    // journaled will result in an inconsistency between Alluxio and UFS.
    if (!inodePath.fullPathExists()) {
      return;
    }
    Inode<?> inode = inodePath.getInode();
    if (inode == null) {
      return;
    }
    if (inode.isDirectory() && !recursive && ((InodeDirectory) inode).getNumberOfChildren() > 0) {
      // inode is nonempty, and we don't want to delete a nonempty directory unless recursive is
      // true
      throw new DirectoryNotEmptyException(ExceptionMessage.DELETE_NONEMPTY_DIRECTORY_NONRECURSIVE,
          inode.getName());
    }
    if (mInodeTree.isRootId(inode.getId())) {
      // The root cannot be deleted.
      throw new InvalidPathException(ExceptionMessage.DELETE_ROOT_DIRECTORY.getMessage());
    }

    List<Inode<?>> delInodes = new ArrayList<>();
    delInodes.add(inode);

    try (InodeLockList lockList = mInodeTree.lockDescendants(inodePath, InodeTree.LockMode.WRITE)) {
      delInodes.addAll(lockList.getInodes());

      TempInodePathForDescendant tempInodePath = new TempInodePathForDescendant(inodePath);
      // We go through each inode, removing it from its parent set and from mDelInodes. If it's a
      // file, we deal with the checkpoints and blocks as well.
      for (int i = delInodes.size() - 1; i >= 0; i--) {
        Inode<?> delInode = delInodes.get(i);
        // the path to delInode for getPath should already be locked.
        AlluxioURI alluxioUriToDel = mInodeTree.getPath(delInode);
        tempInodePath.setDescendant(delInode, alluxioUriToDel);

        // TODO(jiri): What should the Alluxio behavior be when a UFS delete operation fails?
        // Currently, it will result in an inconsistency between Alluxio and UFS.
        if (!replayed && delInode.isPersisted()) {
          try {
            // If this is a mount point, we have deleted all the children and can unmount it
            // TODO(calvin): Add tests (ALLUXIO-1831)
            if (mMountTable.isMountPoint(alluxioUriToDel)) {
              unmountInternal(alluxioUriToDel);
            } else {
              // Delete the file in the under file system.
              MountTable.Resolution resolution = mMountTable.resolve(alluxioUriToDel);
              String ufsUri = resolution.getUri().toString();
              UnderFileSystem ufs = resolution.getUfs();
              if (!ufs.exists(ufsUri)) {
                LOG.warn("Deleted file does not exist in the underfs: {}", ufsUri);
              } else if (!ufs.delete(ufsUri, true)) {
                LOG.error("Failed to delete {} from the under file system", ufsUri);
                throw new IOException(ExceptionMessage.DELETE_FAILED_UFS.getMessage(ufsUri));
              }
            }
          } catch (InvalidPathException e) {
            LOG.warn(e.getMessage());
          }
        }

        if (delInode.isFile()) {
          // Remove corresponding blocks from workers and delete metadata in master.
          mBlockMaster.removeBlocks(((InodeFile) delInode).getBlockIds(), true /* delete */);
        }

        mInodeTree.deleteInode(tempInodePath, opTimeMs);
      }
    }

    MasterContext.getMasterSource().incPathsDeleted(delInodes.size());
  }

  /**
   * Gets the {@link FileBlockInfo} for all blocks of a file. If path is a directory, an exception
   * is thrown.
   * <p>
   * This operation requires the client user to have {@link Mode.Bits#READ} permission on the
   * the path.
   *
   * @param path the path to get the info for
   * @return a list of {@link FileBlockInfo} for all the blocks of the given path
   * @throws FileDoesNotExistException if the file does not exist or path is a directory
   * @throws InvalidPathException if the path of the given file is invalid
   * @throws AccessControlException if permission checking fails
   */
  public List<FileBlockInfo> getFileBlockInfoList(AlluxioURI path)
      throws FileDoesNotExistException, InvalidPathException, AccessControlException {
    MasterContext.getMasterSource().incGetFileBlockInfoOps(1);
    try (LockedInodePath inodePath = mInodeTree.lockFullInodePath(path, InodeTree.LockMode.READ)) {
      mPermissionChecker.checkPermission(Mode.Bits.READ, inodePath);
      List<FileBlockInfo> ret = getFileBlockInfoListInternal(inodePath);
      MasterContext.getMasterSource().incFileBlockInfosGot(ret.size());
      return ret;
    }
  }

  /**
   * @param inodePath the {@link LockedInodePath} to get the info for
   * @return a list of {@link FileBlockInfo} for all the blocks of the given inode
   * @throws InvalidPathException if the path of the given file is invalid
   */
  private List<FileBlockInfo> getFileBlockInfoListInternal(LockedInodePath inodePath)
    throws InvalidPathException, FileDoesNotExistException {
    InodeFile file = inodePath.getInodeFile();
    List<BlockInfo> blockInfoList = mBlockMaster.getBlockInfoList(file.getBlockIds());

    List<FileBlockInfo> ret = new ArrayList<>();
    for (BlockInfo blockInfo : blockInfoList) {
      ret.add(generateFileBlockInfo(inodePath, blockInfo));
    }
    return ret;
  }

  /**
   * Generates a {@link FileBlockInfo} object from internal metadata. This adds file information to
   * the block, such as the file offset, and additional UFS locations for the block.
   *
   * @param inodePath the file the block is a part of
   * @param blockInfo the {@link BlockInfo} to generate the {@link FileBlockInfo} from
   * @return a new {@link FileBlockInfo} for the block
   * @throws InvalidPathException if the mount table is not able to resolve the file
   */
  private FileBlockInfo generateFileBlockInfo(LockedInodePath inodePath, BlockInfo blockInfo)
      throws InvalidPathException, FileDoesNotExistException {
    InodeFile file = inodePath.getInodeFile();
    FileBlockInfo fileBlockInfo = new FileBlockInfo();
    fileBlockInfo.setBlockInfo(blockInfo);
    fileBlockInfo.setUfsLocations(new ArrayList<String>());

    // The sequence number part of the block id is the block index.
    long offset = file.getBlockSizeBytes() * BlockId.getSequenceNumber(blockInfo.getBlockId());
    fileBlockInfo.setOffset(offset);

    if (fileBlockInfo.getBlockInfo().getLocations().isEmpty() && file.isPersisted()) {
      // No alluxio locations, but there is a checkpoint in the under storage system. Add the
      // locations from the under storage system.
      MountTable.Resolution resolution = mMountTable.resolve(inodePath.getUri());
      String ufsUri = resolution.getUri().toString();
      UnderFileSystem ufs = resolution.getUfs();
      List<String> locs;
      try {
        locs = ufs.getFileLocations(ufsUri, fileBlockInfo.getOffset());
      } catch (IOException e) {
        return fileBlockInfo;
      }
      if (locs != null) {
        for (String loc : locs) {
          fileBlockInfo.getUfsLocations().add(loc);
        }
      }
    }
    return fileBlockInfo;
  }

  /**
   * Returns whether the inodeFile is fully in memory or not. The file is fully in memory only if
   * all the blocks of the file are in memory, in other words, the in memory percentage is 100.
   *
   * @return true if the file is fully in memory, false otherwise
   */
  private boolean isFullyInMemory(InodeFile inode) {
    return getInMemoryPercentage(inode) == 100;
  }

  /**
   * @return absolute paths of all in memory files
   */
  public List<AlluxioURI> getInMemoryFiles() {
    List<AlluxioURI> ret = new ArrayList<>();
    getInMemoryFilesInternal(mInodeTree.getRoot(), new AlluxioURI(AlluxioURI.SEPARATOR), ret);
    return ret;
  }

  private void getInMemoryFilesInternal(Inode<?> inode, AlluxioURI uri,
      List<AlluxioURI> inMemoryFiles) {
    inode.lockRead();
    try {
      AlluxioURI newUri = uri.join(inode.getName());
      if (inode.isFile()) {
        if (isFullyInMemory((InodeFile) inode)) {
          inMemoryFiles.add(newUri);
        }
      } else {
        // This inode is a directory.
        Set<Inode<?>> children = ((InodeDirectory) inode).getChildren();
        for (Inode<?> child : children) {
          getInMemoryFilesInternal(child, newUri, inMemoryFiles);
        }
      }
    } finally {
      inode.unlockRead();
    }
  }

  /**
   * Gets the in-memory percentage of an Inode. For a file that has all blocks in memory, it returns
   * 100; for a file that has no block in memory, it returns 0. Returns 0 for a directory.
   *
   * @param inode the inode
   * @return the in memory percentage
   */
  private int getInMemoryPercentage(Inode<?> inode) {
    if (!inode.isFile()) {
      return 0;
    }
    InodeFile inodeFile = (InodeFile) inode;

    long length = inodeFile.getLength();
    if (length == 0) {
      return 100;
    }

    long inMemoryLength = 0;
    for (BlockInfo info : mBlockMaster.getBlockInfoList(inodeFile.getBlockIds())) {
      if (isInTopStorageTier(info)) {
        inMemoryLength += info.getLength();
      }
    }
    return (int) (inMemoryLength * 100 / length);
  }

  /**
   * @return true if the given block is in the top storage level in some worker, false otherwise
   */
  private boolean isInTopStorageTier(BlockInfo blockInfo) {
    for (BlockLocation location : blockInfo.getLocations()) {
      if (mBlockMaster.getGlobalStorageTierAssoc().getOrdinal(location.getTierAlias()) == 0) {
        return true;
      }
    }
    return false;
  }

  /**
   * Creates a directory for a given path.
   * <p>
   * This operation requires the client user to have
   * {@link Mode.Bits#WRITE} permission on the parent of the path.
   *
   * @param path the path of the directory
   * @param options method options
   * @throws InvalidPathException when the path is invalid, please see documentation on
   *         {@link InodeTree#createPath(LockedInodePath, CreatePathOptions)} for more details
   * @throws FileAlreadyExistsException when there is already a file at path
   * @throws IOException if a non-Alluxio related exception occurs
   * @throws AccessControlException if permission checking fails
   * @throws FileDoesNotExistException if the parent of the path does not exist and the recursive
   *         option is false
   */
  public void createDirectory(AlluxioURI path, CreateDirectoryOptions options)
      throws InvalidPathException, FileAlreadyExistsException, IOException, AccessControlException,
      FileDoesNotExistException {
    LOG.debug("createDirectory {} ", path);
    MasterContext.getMasterSource().incCreateDirectoriesOps(1);
    long flushCounter = AsyncJournalWriter.INVALID_FLUSH_COUNTER;
    try (LockedInodePath inodePath = mInodeTree.lockInodePath(path, InodeTree.LockMode.WRITE)) {
      mPermissionChecker.checkParentPermission(Mode.Bits.WRITE, inodePath);
      mMountTable.checkUnderWritableMountPoint(path);
      flushCounter = createDirectoryAndJournal(inodePath, options);
    } finally {
      // finally runs after resources are closed (unlocked).
      waitForJournalFlush(flushCounter);
    }
  }

  /**
   * Creates a directory for a given path.
   * <p>
   * Writes to the journal.
   *
   * @param inodePath the {@link LockedInodePath} of the directory
   * @param options method options
   * @return the flush counter for journaling
   * @throws FileAlreadyExistsException when there is already a file at path
   * @throws FileDoesNotExistException if the parent of the path does not exist and the recursive
   *         option is false
   * @throws InvalidPathException when the path is invalid, please see documentation on
   *         {@link InodeTree#createPath(LockedInodePath, CreatePathOptions)} for more details
   * @throws AccessControlException if permission checking fails
   * @throws IOException if a non-Alluxio related exception occurs
   */
  private long createDirectoryAndJournal(LockedInodePath inodePath, CreateDirectoryOptions options)
      throws FileAlreadyExistsException, FileDoesNotExistException, InvalidPathException,
      AccessControlException, IOException {
    InodeTree.CreatePathResult createResult = createDirectoryInternal(inodePath, options);
    long counter = journalCreatePathResult(createResult);
    MasterContext.getMasterSource().incDirectoriesCreated(1);
    return counter;
  }

  /**
   * Implementation of directory creation for a given path.
   *
   * @param inodePath the path of the directory
   * @param options method options
   * @return an {@link alluxio.master.file.meta.InodeTree.CreatePathResult} representing the
   *         modified inodes and created inodes during path creation
   * @throws InvalidPathException when the path is invalid, please see documentation on
   *         {@link InodeTree#createPath(LockedInodePath, CreatePathOptions)} for more details
   * @throws FileAlreadyExistsException when there is already a file at path
   * @throws IOException if a non-Alluxio related exception occurs
   * @throws AccessControlException if permission checking fails
   */
  private InodeTree.CreatePathResult createDirectoryInternal(LockedInodePath inodePath,
      CreateDirectoryOptions options) throws InvalidPathException, FileAlreadyExistsException,
      IOException, AccessControlException, FileDoesNotExistException {
    try {
      return mInodeTree.createPath(inodePath, options);
    } catch (BlockInfoException e) {
      // Since we are creating a directory, the block size is ignored, no such exception should
      // happen.
      Throwables.propagate(e);
    }
    return null;
  }

  /**
   * Journals the {@link InodeTree.CreatePathResult}. This does not flush the journal.
   * Synchronization is required outside of this method.
   *
   * @param createResult the {@link InodeTree.CreatePathResult} to journal
   * @return the flush counter for journaling
   */
  private long journalCreatePathResult(InodeTree.CreatePathResult createResult) {
    long counter = AsyncJournalWriter.INVALID_FLUSH_COUNTER;
    for (Inode<?> inode : createResult.getModified()) {
      InodeLastModificationTimeEntry inodeLastModificationTime =
          InodeLastModificationTimeEntry.newBuilder()
          .setId(inode.getId())
          .setLastModificationTimeMs(inode.getLastModificationTimeMs())
          .build();
      counter = appendJournalEntry(JournalEntry.newBuilder()
          .setInodeLastModificationTime(inodeLastModificationTime).build());
    }
    boolean createdDir = false;
    for (Inode<?> inode : createResult.getCreated()) {
      counter = appendJournalEntry(inode.toJournalEntry());
      if (inode.isDirectory()) {
        createdDir = true;
      }
    }
    if (createdDir) {
      // At least one directory was created, so journal the state of the directory id generator.
      counter = appendJournalEntry(mDirectoryIdGenerator.toJournalEntry());
    }
    for (Inode<?> inode : createResult.getPersisted()) {
      PersistDirectoryEntry persistDirectory = PersistDirectoryEntry.newBuilder()
          .setId(inode.getId())
          .build();
      counter = appendJournalEntry(
          JournalEntry.newBuilder().setPersistDirectory(persistDirectory).build());
    }
    return counter;
  }

  /**
   * Renames a file to a destination.
   * <p>
   * This operation requires users to have
   * {@link Mode.Bits#WRITE} permission on the parent of the src path, and
   * {@link Mode.Bits#WRITE} permission on the parent of the dst path.
   *
   * @param srcPath the source path to rename
   * @param dstPath the destination path to rename the file to
   * @throws FileDoesNotExistException if a non-existent file is encountered
   * @throws InvalidPathException if an invalid path is encountered
   * @throws IOException if an I/O error occurs
   * @throws AccessControlException if permission checking fails
   * @throws FileAlreadyExistsException if the file already exists
   */
  public void rename(AlluxioURI srcPath, AlluxioURI dstPath) throws FileAlreadyExistsException,
      FileDoesNotExistException, InvalidPathException, IOException, AccessControlException {
    MasterContext.getMasterSource().incRenamePathOps(1);
    long flushCounter = AsyncJournalWriter.INVALID_FLUSH_COUNTER;
    // Both src and dst paths should lock WRITE_PARENT, to modify the parent inodes for both paths.
    try (InodePathPair inodePathPair = mInodeTree
        .lockInodePathPair(srcPath, InodeTree.LockMode.WRITE_PARENT, dstPath,
            InodeTree.LockMode.WRITE_PARENT)) {
      LockedInodePath srcInodePath = inodePathPair.getFirst();
      LockedInodePath dstInodePath = inodePathPair.getSecond();
      mPermissionChecker.checkParentPermission(Mode.Bits.WRITE, srcInodePath);
      mPermissionChecker.checkParentPermission(Mode.Bits.WRITE, dstInodePath);
      mMountTable.checkUnderWritableMountPoint(srcPath);
      mMountTable.checkUnderWritableMountPoint(dstPath);
      flushCounter = renameAndJournal(srcInodePath, dstInodePath);
      LOG.debug("Renamed {} to {}", srcPath, dstPath);
    } finally {
      // finally runs after resources are closed (unlocked).
      waitForJournalFlush(flushCounter);
    }
  }

  /**
   * Renames a file to a destination.
   * <p>
   * Writes to the journal.
   *
   * @param srcInodePath the source path to rename
   * @param dstInodePath the destination path to rename the file to
   * @return the flush counter for journaling
   * @throws InvalidPathException if an invalid path is encountered
   * @throws FileDoesNotExistException if a non-existent file is encountered
   * @throws FileAlreadyExistsException if the file already exists
   * @throws IOException if an I/O error occurs
   */
  private long renameAndJournal(LockedInodePath srcInodePath, LockedInodePath dstInodePath)
      throws InvalidPathException, FileDoesNotExistException, FileAlreadyExistsException,
      IOException {
    if (!srcInodePath.fullPathExists()) {
      throw new FileDoesNotExistException(
          ExceptionMessage.PATH_DOES_NOT_EXIST.getMessage(srcInodePath.getUri()));
    }

    Inode<?> srcInode = srcInodePath.getInode();
    // Renaming path to itself is a no-op.
    if (srcInodePath.getUri().equals(dstInodePath.getUri())) {
      return AsyncJournalWriter.INVALID_FLUSH_COUNTER;
    }
    // Renaming the root is not allowed.
    if (srcInodePath.getUri().isRoot()) {
      throw new InvalidPathException(ExceptionMessage.ROOT_CANNOT_BE_RENAMED.getMessage());
    }
    if (dstInodePath.getUri().isRoot()) {
      throw new InvalidPathException(ExceptionMessage.RENAME_CANNOT_BE_TO_ROOT.getMessage());
    }
    // Renaming across mount points is not allowed.
    String srcMount = mMountTable.getMountPoint(srcInodePath.getUri());
    String dstMount = mMountTable.getMountPoint(dstInodePath.getUri());
    if ((srcMount == null && dstMount != null) || (srcMount != null && dstMount == null)
        || (srcMount != null && dstMount != null && !srcMount.equals(dstMount))) {
      throw new InvalidPathException(ExceptionMessage.RENAME_CANNOT_BE_ACROSS_MOUNTS.getMessage(
          srcInodePath.getUri(), dstInodePath.getUri()));
    }
    // Renaming onto a mount point is not allowed.
    if (mMountTable.isMountPoint(dstInodePath.getUri())) {
      throw new InvalidPathException(
          ExceptionMessage.RENAME_CANNOT_BE_ONTO_MOUNT_POINT.getMessage(dstInodePath.getUri()));
    }
    // Renaming a path to one of its subpaths is not allowed. Check for that, by making sure
    // srcComponents isn't a prefix of dstComponents.
    if (PathUtils.hasPrefix(dstInodePath.getUri().getPath(), srcInodePath.getUri().getPath())) {
      throw new InvalidPathException(ExceptionMessage.RENAME_CANNOT_BE_TO_SUBDIRECTORY.getMessage(
          srcInodePath.getUri(), dstInodePath.getUri()));
    }

    // Get the inodes of the src and dst parents.
    Inode<?> srcParentInode = srcInodePath.getParentInodeDirectory();
    if (!srcParentInode.isDirectory()) {
      throw new InvalidPathException(
          ExceptionMessage.PATH_MUST_HAVE_VALID_PARENT.getMessage(srcInodePath.getUri()));
    }
    Inode<?> dstParentInode = dstInodePath.getParentInodeDirectory();
    if (!dstParentInode.isDirectory()) {
      throw new InvalidPathException(
          ExceptionMessage.PATH_MUST_HAVE_VALID_PARENT.getMessage(dstInodePath.getUri()));
    }

    // Make sure destination path does not exist
    if (dstInodePath.fullPathExists()) {
      throw new FileAlreadyExistsException(
          ExceptionMessage.FILE_ALREADY_EXISTS.getMessage(dstInodePath.getUri()));
    }

    // Now we remove srcInode from its parent and insert it into dstPath's parent
    long opTimeMs = System.currentTimeMillis();
    renameInternal(srcInodePath, dstInodePath, false, opTimeMs);
    List<Inode<?>> persistedInodes = propagatePersistedInternal(srcInodePath, false);
    journalPersistedInodes(persistedInodes);

    RenameEntry rename = RenameEntry.newBuilder()
        .setId(srcInode.getId())
        .setDstPath(dstInodePath.getUri().getPath())
        .setOpTimeMs(opTimeMs)
        .build();
    return appendJournalEntry(JournalEntry.newBuilder().setRename(rename).build());
  }

  /**
   * Implements renaming.
   *
   * @param srcInodePath the path of the rename source
   * @param dstInodePath the path to the rename destination
   * @param replayed whether the operation is a result of replaying the journal
   * @param opTimeMs the time of the operation
   * @throws FileDoesNotExistException if a non-existent file is encountered
   * @throws InvalidPathException if an invalid path is encountered
   * @throws IOException if an I/O error is encountered
   */
  void renameInternal(LockedInodePath srcInodePath, LockedInodePath dstInodePath, boolean replayed,
      long opTimeMs) throws FileDoesNotExistException, InvalidPathException, IOException {
    Inode<?> srcInode = srcInodePath.getInode();
    AlluxioURI srcPath = srcInodePath.getUri();
    AlluxioURI dstPath = dstInodePath.getUri();
    LOG.debug("Renaming {} to {}", srcPath, dstPath);

    // If the source file is persisted, rename it in the UFS.
    if (!replayed && srcInode.isPersisted()) {
      MountTable.Resolution resolution = mMountTable.resolve(srcPath);

      String ufsSrcUri = resolution.getUri().toString();
      UnderFileSystem ufs = resolution.getUfs();
      String ufsDstUri = mMountTable.resolve(dstPath).getUri().toString();
      String parentUri = new AlluxioURI(ufsDstUri).getParent().toString();
      if (!ufs.exists(parentUri) && !ufs.mkdirs(parentUri, true)) {
        throw new IOException(ExceptionMessage.FAILED_UFS_CREATE.getMessage(parentUri));
      }
      if (!ufs.rename(ufsSrcUri, ufsDstUri)) {
        throw new IOException(
            ExceptionMessage.FAILED_UFS_RENAME.getMessage(ufsSrcUri, ufsDstUri));
      }
    }

    // TODO(jiri): A crash between now and the time the rename operation is journaled will result in
    // an inconsistency between Alluxio and UFS.
    InodeDirectory srcParentInode = srcInodePath.getParentInodeDirectory();
    InodeDirectory dstParentInode = dstInodePath.getParentInodeDirectory();
    srcParentInode.removeChild(srcInode);
    srcParentInode.setLastModificationTimeMs(opTimeMs);
    srcInode.setParentId(dstParentInode.getId());
    srcInode.setName(dstPath.getName());
    dstParentInode.addChild(srcInode);
    dstParentInode.setLastModificationTimeMs(opTimeMs);
    MasterContext.getMasterSource().incPathsRenamed(1);
  }

  /**
   * @param entry the entry to use
   */
  private void renameFromEntry(RenameEntry entry) {
    MasterContext.getMasterSource().incRenamePathOps(1);
    // Determine the srcPath and dstPath
    AlluxioURI srcPath;
    try (LockedInodePath inodePath = mInodeTree
        .lockFullInodePath(entry.getId(), InodeTree.LockMode.READ)) {
      srcPath = inodePath.getUri();
    } catch (Exception e) {
      throw new RuntimeException(e);
    }
    AlluxioURI dstPath = new AlluxioURI(entry.getDstPath());

    // Both src and dst paths should lock WRITE_PARENT, to modify the parent inodes for both paths.
    try (InodePathPair inodePathPair = mInodeTree
        .lockInodePathPair(srcPath, InodeTree.LockMode.WRITE_PARENT, dstPath,
            InodeTree.LockMode.WRITE_PARENT)) {
      LockedInodePath srcInodePath = inodePathPair.getFirst();
      LockedInodePath dstInodePath = inodePathPair.getSecond();
      renameInternal(srcInodePath, dstInodePath, true, entry.getOpTimeMs());
    } catch (Exception e) {
      throw new RuntimeException(e);
    }
  }

  /**
   * Propagates the persisted status to all parents of the given inode in the same mount partition.
   *
   * @param inodePath the inode to start the propagation at
   * @param replayed whether the invocation is a result of replaying the journal
   * @return list of inodes which were marked as persisted
   * @throws FileDoesNotExistException if a non-existent file is encountered
   */
  private List<Inode<?>> propagatePersistedInternal(LockedInodePath inodePath, boolean replayed)
      throws FileDoesNotExistException {
    Inode<?> inode = inodePath.getInode();
    if (!inode.isPersisted()) {
      return Collections.emptyList();
    }

    List<Inode<?>> inodes = inodePath.getInodeList();
    // Traverse the inodes from target inode to the root.
    Collections.reverse(inodes);
    // Skip the first, to not examine the target inode itself.
    inodes = inodes.subList(1, inodes.size());

    List<Inode<?>> persistedInodes = new ArrayList<>();
    for (Inode<?> handle : inodes) {
      // the path is already locked.
      AlluxioURI path = mInodeTree.getPath(handle);
      if (mMountTable.isMountPoint(path)) {
        // Stop propagating the persisted status at mount points.
        break;
      }
      if (handle.isPersisted()) {
        // Stop if a persisted directory is encountered.
        break;
      }
      handle.setPersistenceState(PersistenceState.PERSISTED);
      if (!replayed) {
        persistedInodes.add(inode);
      }
    }
    return persistedInodes;
  }

  /**
   * Journals the list of persisted inodes returned from
   * {@link #propagatePersistedInternal(LockedInodePath, boolean)}. This does not flush the journal.
   *
   * @param persistedInodes the list of persisted inodes to journal
   * @return the flush counter for journaling
   */
  private long journalPersistedInodes(List<Inode<?>> persistedInodes) {
    long counter = AsyncJournalWriter.INVALID_FLUSH_COUNTER;
    for (Inode<?> inode : persistedInodes) {
      PersistDirectoryEntry persistDirectory =
          PersistDirectoryEntry.newBuilder().setId(inode.getId()).build();
      counter = appendJournalEntry(
          JournalEntry.newBuilder().setPersistDirectory(persistDirectory).build());
    }
    return counter;
  }

  /**
   * Frees or evicts all of the blocks of the file from alluxio storage. If the given file is a
   * directory, and the 'recursive' flag is enabled, all descendant files will also be freed.
   * <p>
   * This operation requires users to have {@link Mode.Bits#READ} permission on the path.
   *
   * @param path the path to free
   * @param recursive if true, and the file is a directory, all descendants will be freed
   * @return true if the file was freed
   * @throws FileDoesNotExistException if the file does not exist
   * @throws AccessControlException if permission checking fails
   * @throws InvalidPathException if the given path is invalid
   */
  public boolean free(AlluxioURI path, boolean recursive)
      throws FileDoesNotExistException, InvalidPathException, AccessControlException {
    MasterContext.getMasterSource().incFreeFileOps(1);
    try (LockedInodePath inodePath = mInodeTree.lockFullInodePath(path, InodeTree.LockMode.READ)) {
      mPermissionChecker.checkPermission(Mode.Bits.READ, inodePath);
      return freeInternal(inodePath, recursive);
    }
  }

  /**
   * Implements free operation.
   *
   * @param inodePath inode of the path to free
   * @param recursive if true, and the file is a directory, all descendants will be freed
   * @return true if the file was freed
   */
  private boolean freeInternal(LockedInodePath inodePath, boolean recursive)
      throws FileDoesNotExistException {
    Inode<?> inode = inodePath.getInode();
    if (inode.isDirectory() && !recursive && ((InodeDirectory) inode).getNumberOfChildren() > 0) {
      // inode is nonempty, and we don't want to free a nonempty directory unless recursive is
      // true
      return false;
    }

    List<Inode<?>> freeInodes = new ArrayList<>();
    freeInodes.add(inode);

    try (InodeLockList lockList = mInodeTree.lockDescendants(inodePath, InodeTree.LockMode.READ)) {
      freeInodes.addAll(lockList.getInodes());

      // We go through each inode.
      for (int i = freeInodes.size() - 1; i >= 0; i--) {
        Inode<?> freeInode = freeInodes.get(i);

        if (freeInode.isFile()) {
          // Remove corresponding blocks from workers.
          mBlockMaster.removeBlocks(((InodeFile) freeInode).getBlockIds(), false /* delete */);
        }
      }
    }

    MasterContext.getMasterSource().incFilesFreed(freeInodes.size());
    return true;
  }

  /**
   * Gets the path of a file with the given id.
   *
   * @param fileId the id of the file to look up
   * @return the path of the file
   * @throws FileDoesNotExistException raise if the file does not exist
   */
  // Currently used by Lineage Master
  // TODO(binfan): Add permission checking for internal APIs
  public AlluxioURI getPath(long fileId) throws FileDoesNotExistException {
    try (
        LockedInodePath inodePath = mInodeTree.lockFullInodePath(fileId, InodeTree.LockMode.READ)) {
      // the path is already locked.
      return mInodeTree.getPath(inodePath.getInode());
    }
  }

  /**
   * @return the set of inode ids which are pinned
   */
  public Set<Long> getPinIdList() {
    return mInodeTree.getPinIdSet();
  }

  /**
   * @return the ufs address for this master
   */
  public String getUfsAddress() {
    return MasterContext.getConf().get(Constants.UNDERFS_ADDRESS);
  }

  /**
   * @return the white list
   */
  public List<String> getWhiteList() {
    return mWhitelist.getList();
  }

  /**
   * @return all the files lost on the workers
   */
  public List<Long> getLostFiles() {
    Set<Long> lostFiles = new HashSet<>();
    for (long blockId : mBlockMaster.getLostBlocks()) {
      // the file id is the container id of the block id
      long containerId = BlockId.getContainerId(blockId);
      long fileId = IdUtils.createFileId(containerId);
      lostFiles.add(fileId);
    }
    return new ArrayList<>(lostFiles);
  }

  /**
   * Reports a file as lost.
   *
   * @param fileId the id of the file
   * @throws FileDoesNotExistException if the file does not exist
   */
  // Currently used by Lineage Master
  // TODO(binfan): Add permission checking for internal APIs
  public void reportLostFile(long fileId) throws FileDoesNotExistException {
    try (
        LockedInodePath inodePath = mInodeTree.lockFullInodePath(fileId, InodeTree.LockMode.READ)) {
      Inode<?> inode = inodePath.getInode();
      if (inode.isDirectory()) {
        LOG.warn("Reported file is a directory {}", inode);
        return;
      }

      List<Long> blockIds = new ArrayList<>();
      try {
        for (FileBlockInfo fileBlockInfo : getFileBlockInfoListInternal(inodePath)) {
          blockIds.add(fileBlockInfo.getBlockInfo().getBlockId());
        }
      } catch (InvalidPathException e) {
        LOG.info("Failed to get file info {}", fileId, e);
      }
      mBlockMaster.reportLostBlocks(blockIds);
      LOG.info("Reported file loss of blocks {}. Alluxio will recompute it: {}", blockIds, fileId);
    }
  }

  /**
   * Loads metadata for the object identified by the given path from UFS into Alluxio.
   * <p>
   * This operation requires users to have {@link Mode.Bits#WRITE} permission on the path
   * and its parent path if path is a file, or {@link Mode.Bits#WRITE} permission on the
   * parent path if path is a directory.
   *
   * @param path the path for which metadata should be loaded
   * @param options the load metadata options
   * @return the file id of the loaded path
   * @throws BlockInfoException if an invalid block size is encountered
   * @throws FileDoesNotExistException if there is no UFS path
   * @throws InvalidPathException if invalid path is encountered
   * @throws InvalidFileSizeException if invalid file size is encountered
   * @throws FileAlreadyCompletedException if the file is already completed
   * @throws IOException if an I/O error occurs
   * @throws AccessControlException if permission checking fails
   */
  public long loadMetadata(AlluxioURI path, LoadMetadataOptions options)
      throws BlockInfoException, FileDoesNotExistException, InvalidPathException,
      InvalidFileSizeException, FileAlreadyCompletedException, IOException, AccessControlException {
    long flushCounter = AsyncJournalWriter.INVALID_FLUSH_COUNTER;
    try (LockedInodePath inodePath = mInodeTree.lockInodePath(path, InodeTree.LockMode.WRITE)) {
      mPermissionChecker.checkParentPermission(Mode.Bits.WRITE, inodePath);
      flushCounter = loadMetadataAndJournal(inodePath, options);
      return inodePath.getInode().getId();
    } finally {
      // finally runs after resources are closed (unlocked).
      waitForJournalFlush(flushCounter);
    }
  }

  /**
   * Loads metadata for the object identified by the given path from UFS into Alluxio.
   * <p>
   * Writes to the journal.
   *
   * @param inodePath the path for which metadata should be loaded
   * @param options the load metadata options
   * @return the flush counter for journaling
   * @throws InvalidPathException if invalid path is encountered
   * @throws FileDoesNotExistException if there is no UFS path
   * @throws BlockInfoException if an invalid block size is encountered
   * @throws FileAlreadyCompletedException if the file is already completed
   * @throws InvalidFileSizeException if invalid file size is encountered
   * @throws AccessControlException if permission checking fails
   * @throws IOException if an I/O error occurs
   */
  private long loadMetadataAndJournal(LockedInodePath inodePath, LoadMetadataOptions options)
      throws InvalidPathException, FileDoesNotExistException, BlockInfoException,
      FileAlreadyCompletedException, InvalidFileSizeException,
      AccessControlException, IOException {
    AlluxioURI path = inodePath.getUri();
    MountTable.Resolution resolution = mMountTable.resolve(path);
    AlluxioURI ufsUri = resolution.getUri();
    UnderFileSystem ufs = resolution.getUfs();
    try {
      if (!ufs.exists(ufsUri.toString())) {
        // The root is special as it is considered as PERSISTED by default.
        // We try to load root once. If it doesn't exist, do not try it again.
        if (path.isRoot()) {
          InodeDirectory inode = (InodeDirectory) inodePath.getInode();
          inode.setDirectChildrenLoaded(true);
          return AsyncJournalWriter.INVALID_FLUSH_COUNTER;
        }
        throw new FileDoesNotExistException(
            ExceptionMessage.PATH_DOES_NOT_EXIST.getMessage(path.getPath()));
      }
      if (ufs.isFile(ufsUri.toString())) {
        return loadFileMetadataAndJournal(inodePath, resolution, options);
      } else {
        long counter = loadDirectoryMetadataAndJournal(inodePath, options);
        InodeDirectory inode = (InodeDirectory) inodePath.getInode();

        if (!inode.isDirectChildrenLoaded() && options.isLoadDirectChildren()) {
          String[] files = ufs.list(ufsUri.getPath());
          LoadMetadataOptions loadMetadataOptions = LoadMetadataOptions.defaults();
          loadMetadataOptions.setLoadDirectChildren(false).setCreateAncestors(false);

          for (String file : files) {
            if (PathUtils.isTemporaryFileName(file) || inode.getChild(file) != null) {
              continue;
            }
            TempInodePathForChild tempInodePath = new TempInodePathForChild(inodePath, file);
            counter = loadMetadataAndJournal(tempInodePath, loadMetadataOptions);
          }
          inode.setDirectChildrenLoaded(true);
        }
        return counter;
      }
    } catch (IOException e) {
      LOG.error(ExceptionUtils.getStackTrace(e));
      throw e;
    }
  }

  /**
   * Loads metadata for the file identified by the given path from UFS into Alluxio.
   *
   * @param inodePath the path for which metadata should be loaded
   * @param resolution the UFS resolution of path
   * @param options the load metadata options
   * @return the file id of the loaded file
   * @throws BlockInfoException if an invalid block size is encountered
   * @throws FileDoesNotExistException if there is no UFS path
   * @throws InvalidPathException if invalid path is encountered
   * @throws AccessControlException if permission checking fails or permission setting fails
   * @throws FileAlreadyCompletedException if the file is already completed
   * @throws InvalidFileSizeException if invalid file size is encountered
   * @throws IOException if an I/O error occurs
   */
  private long loadFileMetadataAndJournal(LockedInodePath inodePath,
      MountTable.Resolution resolution, LoadMetadataOptions options)
      throws IOException, BlockInfoException, FileDoesNotExistException, InvalidPathException,
      AccessControlException, FileAlreadyCompletedException, InvalidFileSizeException, IOException {
    if (inodePath.fullPathExists()) {
      return AsyncJournalWriter.INVALID_FLUSH_COUNTER;
    }
    AlluxioURI ufsUri = resolution.getUri();
    UnderFileSystem ufs = resolution.getUfs();

    long ufsBlockSizeByte = ufs.getBlockSizeByte(ufsUri.toString());
    long ufsLength = ufs.getFileSize(ufsUri.toString());
    // Metadata loaded from UFS has no TTL set.
    CreateFileOptions createFileOptions =
        CreateFileOptions.defaults().setBlockSizeBytes(ufsBlockSizeByte)
            .setRecursive(options.isCreateAncestors()).setMetadataLoad(true).setPersisted(true);
    String ufsOwner = ufs.getOwner(ufsUri.toString());
    String ufsGroup = ufs.getGroup(ufsUri.toString());
    short ufsPermission = ufs.getMode(ufsUri.toString());
    createFileOptions = createFileOptions.setPermission(
        new Permission(ufsOwner, ufsGroup, ufsPermission));

    try {
      long counter = createFileAndJournal(inodePath, createFileOptions);
      CompleteFileOptions completeOptions = CompleteFileOptions.defaults().setUfsLength(ufsLength);
      counter = AsyncJournalWriter
          .getFlushCounter(counter, completeFileAndJournal(inodePath, completeOptions));
      return counter;
    } catch (FileAlreadyExistsException e) {
      LOG.error("FileAlreadyExistsException seen unexpectedly.", e);
      throw new RuntimeException(e);
    }
  }

  /**
   * Loads metadata for the directory identified by the given path from UFS into Alluxio. This does
   * not actually require looking at the UFS path.
   * It is a no-op if the directory exists and is persisted.
   *
   * @param inodePath the path for which metadata should be loaded
   * @param options the load metadata options
   * @return the flush counter for journaling
   * @throws InvalidPathException if invalid path is encountered
   * @throws IOException if an I/O error occurs
   * @throws AccessControlException if permission checking fails
   * @throws FileDoesNotExistException if the path does not exist
   */

  private long loadDirectoryMetadataAndJournal(LockedInodePath inodePath,
      LoadMetadataOptions options)
      throws FileDoesNotExistException, InvalidPathException, AccessControlException, IOException {
    if (inodePath.fullPathExists()) {
      if (inodePath.getInode().isPersisted()) {
        return AsyncJournalWriter.INVALID_FLUSH_COUNTER;
      }
    }
    CreateDirectoryOptions createDirectoryOptions = CreateDirectoryOptions.defaults()
            .setMountPoint(mMountTable.isMountPoint(inodePath.getUri()))
            .setPersisted(true).setRecursive(options.isCreateAncestors()).setMetadataLoad(true)
            .setAllowExists(true);
    MountTable.Resolution resolution = mMountTable.resolve(inodePath.getUri());
    AlluxioURI ufsUri = resolution.getUri();
    UnderFileSystem ufs = resolution.getUfs();
    String ufsOwner = ufs.getOwner(ufsUri.toString());
    String ufsGroup = ufs.getGroup(ufsUri.toString());
    short ufsPermission = ufs.getMode(ufsUri.toString());
    createDirectoryOptions = createDirectoryOptions.setPermission(
        new Permission(ufsOwner, ufsGroup, ufsPermission));

    try {
      return createDirectoryAndJournal(inodePath, createDirectoryOptions);
    } catch (FileAlreadyExistsException e) {
      // This should not happen.
      throw new RuntimeException(e);
    }
  }

  /**
   * Loads metadata for the path if it is (non-existing || (persisted && load direct children is
   * set).
   *
   * @param inodePath the {@link LockedInodePath} to load the metadata for
   * @param options the load metadata options
   */
  // TODO(peis): Add a unit test for this function.
  private long loadMetadataIfNotExistAndJournal(LockedInodePath inodePath,
      LoadMetadataOptions options) {
    boolean inodeExists = inodePath.fullPathExists();
    boolean loadDirectChildren = false;
    if (inodeExists) {
      try {
        Inode inode = inodePath.getInode();
        loadDirectChildren =
            inode.isDirectory() && inode.isPersisted() && options.isLoadDirectChildren();
      } catch (FileDoesNotExistException e) {
        // This should never happen.
        throw new RuntimeException(e);
      }
    }
    if (!inodeExists || loadDirectChildren) {
      try {
        return loadMetadataAndJournal(inodePath, options);
      } catch (Exception e) {
        // NOTE, this may be expected when client tries to get info (e.g. exisits()) for a file
        // existing neither in Alluxio nor UFS.
        LOG.debug("Failed to load metadata for path from UFS: {}", inodePath.getUri());
      }
    }
    return AsyncJournalWriter.INVALID_FLUSH_COUNTER;
  }

  /**
   * Mounts a UFS path onto an Alluxio path.
   * <p>
   * This operation requires users to have {@link Mode.Bits#WRITE} permission on the parent
   * of the Alluxio path.
   *
   * @param alluxioPath the Alluxio path to mount to
   * @param ufsPath the UFS path to mount
   * @param options the mount options
   * @throws FileAlreadyExistsException if the path to be mounted already exists
   * @throws InvalidPathException if an invalid path is encountered
   * @throws IOException if an I/O error occurs
   * @throws AccessControlException if the permission check fails
   */
  public void mount(AlluxioURI alluxioPath, AlluxioURI ufsPath, MountOptions options)
      throws FileAlreadyExistsException, InvalidPathException, IOException, AccessControlException {
    MasterContext.getMasterSource().incMountOps(1);
    long flushCounter = AsyncJournalWriter.INVALID_FLUSH_COUNTER;
    try (LockedInodePath inodePath = mInodeTree
        .lockInodePath(alluxioPath, InodeTree.LockMode.WRITE)) {
      mPermissionChecker.checkParentPermission(Mode.Bits.WRITE, inodePath);
      mMountTable.checkUnderWritableMountPoint(alluxioPath);
      flushCounter = mountAndJournal(inodePath, ufsPath, options);
      MasterContext.getMasterSource().incPathsMounted(1);
    } finally {
      // finally runs after resources are closed (unlocked).
      waitForJournalFlush(flushCounter);
    }
  }

  /**
   * Mounts a UFS path onto an Alluxio path.
   * <p>
   * Writes to the journal.
   *
   * @param inodePath the Alluxio path to mount to
   * @param ufsPath the UFS path to mount
   * @param options the mount options
   * @return the flush counter for journaling
   * @throws InvalidPathException if an invalid path is encountered
   * @throws FileAlreadyExistsException if the path to be mounted already exists
   * @throws IOException if an I/O error occurs
   * @throws AccessControlException if the permission check fails
   */
  private long mountAndJournal(LockedInodePath inodePath, AlluxioURI ufsPath, MountOptions options)
      throws InvalidPathException, FileAlreadyExistsException, IOException, AccessControlException {
    // Check that the Alluxio Path does not exist
    if (inodePath.fullPathExists()) {
      // TODO(calvin): Add a test to validate this (ALLUXIO-1831)
      throw new InvalidPathException(
          ExceptionMessage.MOUNT_POINT_ALREADY_EXISTS.getMessage(inodePath.getUri()));
    }

    mountInternal(inodePath, ufsPath, false /* not replayed */, options);
    boolean loadMetadataSucceeded = false;
    try {
      // This will create the directory at alluxioPath
      loadDirectoryMetadataAndJournal(inodePath,
          LoadMetadataOptions.defaults().setCreateAncestors(false));
      loadMetadataSucceeded = true;
    } catch (FileDoesNotExistException e) {
      // This exception should be impossible since we just mounted this path
      throw Throwables.propagate(e);
    } finally {
      if (!loadMetadataSucceeded) {
        unmountInternal(inodePath.getUri());
      }
      // Exception will be propagated from loadDirectoryMetadataAndJournal
    }

    // For proto, build a list of String pairs representing the properties map.
    Map<String, String> properties = options.getProperties();
    List<StringPairEntry> protoProperties = new ArrayList<>(properties.size());
    for (Map.Entry<String, String> entry : properties.entrySet()) {
      protoProperties.add(StringPairEntry.newBuilder()
          .setKey(entry.getKey())
          .setValue(entry.getValue())
          .build());
    }

    AddMountPointEntry addMountPoint =
        AddMountPointEntry.newBuilder().setAlluxioPath(inodePath.getUri().toString())
            .setUfsPath(ufsPath.toString()).setReadOnly(options.isReadOnly())
            .addAllProperties(protoProperties).build();
    return appendJournalEntry(JournalEntry.newBuilder().setAddMountPoint(addMountPoint).build());
  }

  /**
   * @param entry the entry to use
   * @throws FileAlreadyExistsException if the mount point already exists
   * @throws InvalidPathException if an invalid path is encountered
   * @throws IOException if an I/O exception occurs
   */
  private void mountFromEntry(AddMountPointEntry entry)
      throws FileAlreadyExistsException, InvalidPathException, IOException {
    AlluxioURI alluxioURI = new AlluxioURI(entry.getAlluxioPath());
    AlluxioURI ufsURI = new AlluxioURI(entry.getUfsPath());
    try (LockedInodePath inodePath = mInodeTree
        .lockInodePath(alluxioURI, InodeTree.LockMode.WRITE)) {
      mountInternal(inodePath, ufsURI, true /* replayed */, new MountOptions(entry));
    }
  }

  /**
   * Updates the mount table with the specified mount point. The mount options may be updated during
   * this method.
   *
   * @param inodePath the Alluxio mount point
   * @param ufsPath the UFS endpoint to mount
   * @param replayed whether the operation is a result of replaying the journal
   * @param options the mount options (may be updated)
   * @throws FileAlreadyExistsException if the mount point already exists
   * @throws InvalidPathException if an invalid path is encountered
   * @throws IOException if an I/O exception occurs
   */
  private void mountInternal(LockedInodePath inodePath, AlluxioURI ufsPath, boolean replayed,
      MountOptions options)
      throws FileAlreadyExistsException, InvalidPathException, IOException {
    AlluxioURI alluxioPath = inodePath.getUri();

    if (!replayed) {
      // Check that the ufsPath exists and is a directory
      UnderFileSystem ufs = UnderFileSystem.get(ufsPath.toString(), MasterContext.getConf());
      ufs.setProperties(options.getProperties());
      if (!ufs.exists(ufsPath.toString())) {
        throw new IOException(
            ExceptionMessage.UFS_PATH_DOES_NOT_EXIST.getMessage(ufsPath.getPath()));
      }
      if (ufs.isFile(ufsPath.toString())) {
        throw new IOException(
            ExceptionMessage.PATH_MUST_BE_DIRECTORY.getMessage(ufsPath.getPath()));
      }
      // Check that the alluxioPath we're creating doesn't shadow a path in the default UFS
      String defaultUfsPath = MasterContext.getConf().get(Constants.UNDERFS_ADDRESS);
      UnderFileSystem defaultUfs = UnderFileSystem.get(defaultUfsPath, MasterContext.getConf());
      if (defaultUfs.exists(PathUtils.concatPath(defaultUfsPath, alluxioPath.getPath()))) {
        throw new IOException(
            ExceptionMessage.MOUNT_PATH_SHADOWS_DEFAULT_UFS.getMessage(alluxioPath));
      }

      // Configure the ufs properties, and update the mount options with the configured properties.
      ufs.configureProperties();
      options.setProperties(ufs.getProperties());
    }

    // Add the mount point. This will only succeed if we are not mounting a prefix of an existing
    // mount and no existing mount is a prefix of this mount.
    mMountTable.add(alluxioPath, ufsPath, options);
  }

  /**
   * Unmounts a UFS path previously mounted onto an Alluxio path.
   * <p>
   * This operation requires users to have {@link Mode.Bits#WRITE} permission on the parent
   * of the Alluxio path.
   *
   * @param alluxioPath the Alluxio path to unmount, must be a mount point
   * @return true if the UFS path was successfully unmounted, false otherwise
   * @throws FileDoesNotExistException if the path to be mounted does not exist
   * @throws InvalidPathException if an invalid path is encountered
   * @throws IOException if an I/O error occurs
   * @throws AccessControlException if the permission check fails
   */
  public boolean unmount(AlluxioURI alluxioPath)
      throws FileDoesNotExistException, InvalidPathException, IOException, AccessControlException {
    MasterContext.getMasterSource().incUnmountOps(1);
    long flushCounter = AsyncJournalWriter.INVALID_FLUSH_COUNTER;
    try (
        LockedInodePath inodePath = mInodeTree
            .lockFullInodePath(alluxioPath, InodeTree.LockMode.WRITE)) {
      mPermissionChecker.checkParentPermission(Mode.Bits.WRITE, inodePath);
      flushCounter = unmountAndJournal(inodePath);
      if (flushCounter != AsyncJournalWriter.INVALID_FLUSH_COUNTER) {
        MasterContext.getMasterSource().incPathsUnmounted(1);
        return true;
      }
      return false;
    } finally {
      // finally runs after resources are closed (unlocked).
      waitForJournalFlush(flushCounter);
    }
  }

  /**
   * Unmounts a UFS path previously mounted onto an Alluxio path.
   * <p>
   * Writes to the journal.
   *
   * @param inodePath the Alluxio path to unmount, must be a mount point
   * @return the flush counter for journaling
   * @throws InvalidPathException if an invalid path is encountered
   * @throws FileDoesNotExistException if the path to be mounted does not exist
   * @throws IOException if an I/O error occurs
   */
  private long unmountAndJournal(LockedInodePath inodePath)
      throws InvalidPathException, FileDoesNotExistException, IOException {
    if (unmountInternal(inodePath.getUri())) {
      Inode<?> inode = inodePath.getInode();
      // Use the internal delete API, setting {@code replayed} to true to prevent the delete
      // operations from being persisted in the UFS.
      long fileId = inode.getId();
      long opTimeMs = System.currentTimeMillis();
      deleteRecursiveInternal(inodePath, true /* replayed */, opTimeMs);
      DeleteFileEntry deleteFile =
          DeleteFileEntry.newBuilder().setId(fileId).setRecursive(true).setOpTimeMs(opTimeMs)
              .build();
      appendJournalEntry(JournalEntry.newBuilder().setDeleteFile(deleteFile).build());
      DeleteMountPointEntry deleteMountPoint =
          DeleteMountPointEntry.newBuilder().setAlluxioPath(inodePath.getUri().toString()).build();
      return appendJournalEntry(
          JournalEntry.newBuilder().setDeleteMountPoint(deleteMountPoint).build());
    }
    return AsyncJournalWriter.INVALID_FLUSH_COUNTER;
  }

  /**
   * @param entry the entry to use
   * @throws InvalidPathException if an invalid path is encountered
   */
  private void unmountFromEntry(DeleteMountPointEntry entry) throws InvalidPathException {
    AlluxioURI alluxioURI = new AlluxioURI(entry.getAlluxioPath());
    if (!unmountInternal(alluxioURI)) {
      LOG.error("Failed to unmount {}", alluxioURI);
    }
  }

  /**
   * @param uri the Alluxio mount point to remove from the mount table
   * @return true if successful, false otherwise
   * @throws InvalidPathException if an invalid path is encountered
   */
  private boolean unmountInternal(AlluxioURI uri) throws InvalidPathException {
    return mMountTable.delete(uri);
  }

  /**
   * Resets a file. It first free the whole file, and then reinitializes it.
   *
   * @param fileId the id of the file
   * @throws FileDoesNotExistException if the file does not exist
   * @throws AccessControlException if permission checking fails
   * @throws InvalidPathException if the path is invalid for the id of the file
   */
  // Currently used by Lineage Master
  // TODO(binfan): Add permission checking for internal APIs
  public void resetFile(long fileId)
      throws FileDoesNotExistException, InvalidPathException, AccessControlException {
    // TODO(yupeng) check the file is not persisted
    try (LockedInodePath inodePath = mInodeTree
        .lockFullInodePath(fileId, InodeTree.LockMode.WRITE)) {
      // free the file first
      InodeFile inodeFile = inodePath.getInodeFile();
      freeInternal(inodePath, false);
      inodeFile.reset();
    }
  }

  /**
   * Sets the file attribute.
   * <p>
   * This operation requires users to have {@link Mode.Bits#WRITE} permission on the path. In
   * addition, the client user must be a super user when setting the owner, and must be a super user
   * or the owner when setting the group or permission.
   *
   * @param path the path to set attribute for
   * @param options attributes to be set, see {@link SetAttributeOptions}
   * @throws FileDoesNotExistException if the file does not exist
   * @throws AccessControlException if permission checking fails
   * @throws InvalidPathException if the given path is invalid
   */
  public void setAttribute(AlluxioURI path, SetAttributeOptions options)
      throws FileDoesNotExistException, AccessControlException, InvalidPathException {
    MasterContext.getMasterSource().incSetAttributeOps(1);
    // for chown
    boolean rootRequired = options.getOwner() != null;
    // for chgrp, chmod
    boolean ownerRequired =
        (options.getGroup() != null) || (options.getMode() != Constants.INVALID_MODE);
    long flushCounter = AsyncJournalWriter.INVALID_FLUSH_COUNTER;
    try (LockedInodePath inodePath = mInodeTree.lockFullInodePath(path, InodeTree.LockMode.WRITE)) {
      mPermissionChecker.checkSetAttributePermission(inodePath, rootRequired, ownerRequired);
      flushCounter = setAttributeAndJournal(inodePath, options, rootRequired, ownerRequired);
    } finally {
      // finally runs after resources are closed (unlocked).
      waitForJournalFlush(flushCounter);
    }
  }

  /**
   * Sets the file attribute.
   * <p>
   * Writes to the journal.
   *
   * @param inodePath the {@link LockedInodePath} to set attribute for
   * @param options attributes to be set, see {@link SetAttributeOptions}
   * @param rootRequired indicates whether it requires to be the superuser
   * @param ownerRequired indicates whether it requires to be the owner of this path
   * @throws InvalidPathException if the given path is invalid
   * @throws FileDoesNotExistException if the file does not exist
   * @throws AccessControlException if permission checking fails
   */
  private long setAttributeAndJournal(LockedInodePath inodePath, SetAttributeOptions options,
      boolean rootRequired, boolean ownerRequired)
      throws InvalidPathException, FileDoesNotExistException, AccessControlException {
    Inode<?> targetInode = inodePath.getInode();
    long opTimeMs = System.currentTimeMillis();
    if (options.isRecursive() && targetInode.isDirectory()) {
      try (InodeLockList lockList = mInodeTree
          .lockDescendants(inodePath, InodeTree.LockMode.WRITE)) {
        List<Inode<?>> inodeChildren = lockList.getInodes();
        for (Inode<?> inode : inodeChildren) {
          // the path to inode for getPath should already be locked.
          try (LockedInodePath childPath = mInodeTree.lockFullInodePath(mInodeTree.getPath(inode),
              InodeTree.LockMode.READ)) {
            // TODO(gpang): a better way to check permissions
            mPermissionChecker
                .checkSetAttributePermission(childPath, rootRequired, ownerRequired);
          }
        }
        TempInodePathForDescendant tempInodePath = new TempInodePathForDescendant(inodePath);
        for (Inode<?> inode : inodeChildren) {
          // the path to inode for getPath should already be locked.
          tempInodePath.setDescendant(inode, mInodeTree.getPath(inode));
          List<Inode<?>> persistedInodes = setAttributeInternal(tempInodePath, opTimeMs, options);
          journalPersistedInodes(persistedInodes);
          journalSetAttribute(tempInodePath, opTimeMs, options);
        }
      }
    }
    List<Inode<?>> persistedInodes = setAttributeInternal(inodePath, opTimeMs, options);
    journalPersistedInodes(persistedInodes);
    return journalSetAttribute(inodePath, opTimeMs, options);
  }

  /**
   * @param inodePath the file path to use
   * @param opTimeMs the operation time (in milliseconds)
   * @param options the method options
   * @return the flush counter for journaling
   * @throws FileDoesNotExistException if path does not exist
   */
  private long journalSetAttribute(LockedInodePath inodePath, long opTimeMs,
      SetAttributeOptions options) throws FileDoesNotExistException {
    SetAttributeEntry.Builder builder =
        SetAttributeEntry.newBuilder().setId(inodePath.getInode().getId()).setOpTimeMs(opTimeMs);
    if (options.getPinned() != null) {
      builder.setPinned(options.getPinned());
    }
    if (options.getTtl() != null) {
      builder.setTtl(options.getTtl());
    }
    if (options.getPersisted() != null) {
      builder.setPersisted(options.getPersisted());
    }
    if (options.getOwner() != null) {
      builder.setOwner(options.getOwner());
    }
    if (options.getGroup() != null) {
      builder.setGroup(options.getGroup());
    }
    if (options.getMode() != Constants.INVALID_MODE) {
      builder.setPermission(options.getMode());
    }
    return appendJournalEntry(JournalEntry.newBuilder().setSetAttribute(builder).build());
  }

  /**
   * Schedules a file for async persistence.
   *
   * @param path the path of the file for persistence
   * @throws AlluxioException if scheduling fails
   */
  public void scheduleAsyncPersistence(AlluxioURI path) throws AlluxioException {
    long flushCounter = AsyncJournalWriter.INVALID_FLUSH_COUNTER;
    try (LockedInodePath inodePath = mInodeTree.lockFullInodePath(path, InodeTree.LockMode.WRITE)) {
      flushCounter = scheduleAsyncPersistenceAndJournal(inodePath);
    } finally {
      // finally runs after resources are closed (unlocked).
      waitForJournalFlush(flushCounter);
    }
    // NOTE: persistence is asynchronous so there is no guarantee the path will still exist
    mAsyncPersistHandler.scheduleAsyncPersistence(path);
  }

  /**
   * Schedules a file for async persistence.
   * <p>
   * Writes to the journal.
   *
   * @param inodePath the {@link LockedInodePath} of the file for persistence
   * @return the flush counter for journaling
   * @throws AlluxioException if scheduling fails
   */
  private long scheduleAsyncPersistenceAndJournal(LockedInodePath inodePath)
      throws AlluxioException {
    long fileId = inodePath.getInode().getId();
    scheduleAsyncPersistenceInternal(inodePath);
    // write to journal
    AsyncPersistRequestEntry asyncPersistRequestEntry =
        AsyncPersistRequestEntry.newBuilder().setFileId(fileId).build();
    return appendJournalEntry(
        JournalEntry.newBuilder().setAsyncPersistRequest(asyncPersistRequestEntry).build());
  }

  /**
   * @param inodePath the {@link LockedInodePath} of the file to schedule asynchronous
   *                  persistence for
   * @throws AlluxioException if scheduling fails
   */
  private void scheduleAsyncPersistenceInternal(LockedInodePath inodePath) throws AlluxioException {
    inodePath.getInode().setPersistenceState(PersistenceState.IN_PROGRESS);
  }

  /**
   * Instructs a worker to persist the files.
   * <p>
   * Needs {@link Mode.Bits#WRITE} permission on the list of files.
   *
   * @param workerId the id of the worker that heartbeats
   * @param persistedFiles the files that persisted on the worker
   * @return the command for persisting the blocks of a file
   * @throws FileDoesNotExistException if the file does not exist
   * @throws InvalidPathException if the file path corresponding to the file id is invalid
   * @throws AccessControlException if permission checking fails
   */
  public FileSystemCommand workerHeartbeat(long workerId, List<Long> persistedFiles)
      throws FileDoesNotExistException, InvalidPathException, AccessControlException {
    for (long fileId : persistedFiles) {
      // Permission checking for each file is performed inside setAttribute
      setAttribute(getPath(fileId), SetAttributeOptions.defaults().setPersisted(true));
    }

    // get the files for the given worker to persist
    List<PersistFile> filesToPersist = mAsyncPersistHandler.pollFilesToPersist(workerId);
    if (!filesToPersist.isEmpty()) {
      LOG.debug("Sent files {} to worker {} to persist", filesToPersist, workerId);
    }
    FileSystemCommandOptions options = new FileSystemCommandOptions();
    options.setPersistOptions(new PersistCommandOptions(filesToPersist));
    return new FileSystemCommand(CommandType.Persist, options);
  }

  /**
   * @param inodePath the {@link LockedInodePath} to use
   * @param opTimeMs the operation time (in milliseconds)
   * @param options the method options
   * @return list of inodes which were marked as persisted
   * @throws FileDoesNotExistException if the file does not exist
   * @throws InvalidPathException if the file path corresponding to the file id is invalid
   * @throws AccessControlException if failed to set permission
   */
  private List<Inode<?>> setAttributeInternal(LockedInodePath inodePath, long opTimeMs,
      SetAttributeOptions options)
      throws FileDoesNotExistException, InvalidPathException, AccessControlException {
    List<Inode<?>> persistedInodes = Collections.emptyList();
    Inode<?> inode = inodePath.getInode();
    if (options.getPinned() != null) {
      mInodeTree.setPinned(inodePath, options.getPinned(), opTimeMs);
      inode.setLastModificationTimeMs(opTimeMs);
    }
    if (options.getTtl() != null) {
      Preconditions.checkArgument(inode.isFile(), PreconditionMessage.TTL_ONLY_FOR_FILE);
      long ttl = options.getTtl();
      InodeFile file = (InodeFile) inode;
      if (file.getTtl() != ttl) {
        mTtlBuckets.remove(file);
        file.setTtl(ttl);
        mTtlBuckets.insert(file);
        file.setLastModificationTimeMs(opTimeMs);
      }
    }
    if (options.getPersisted() != null) {
      Preconditions.checkArgument(inode.isFile(), PreconditionMessage.PERSIST_ONLY_FOR_FILE);
      Preconditions.checkArgument(((InodeFile) inode).isCompleted(),
          PreconditionMessage.FILE_TO_PERSIST_MUST_BE_COMPLETE);
      InodeFile file = (InodeFile) inode;
      // TODO(manugoyal) figure out valid behavior in the un-persist case
      Preconditions.checkArgument(options.getPersisted(),
          PreconditionMessage.ERR_SET_STATE_UNPERSIST);
      if (!file.isPersisted()) {
        file.setPersistenceState(PersistenceState.PERSISTED);
        persistedInodes = propagatePersistedInternal(inodePath, false);
        file.setLastModificationTimeMs(opTimeMs);
        MasterContext.getMasterSource().incFilesPersisted(1);
      }
    }
    boolean ownerGroupChanged = false;
    boolean permissionChanged = false;
    if (options.getOwner() != null) {
<<<<<<< HEAD
      inode.setUserName(options.getOwner());
      ownerGroupChanged = true;
    }
    if (options.getGroup() != null) {
      inode.setGroupName(options.getGroup());
      ownerGroupChanged = true;
    }
    if (options.getPermission() != Constants.INVALID_MODE) {
      inode.setPermission(options.getPermission());
      permissionChanged = true;
    }
    // If the file is persisted in UFS, also update corresponding owner/group/permission.
    if ((ownerGroupChanged || permissionChanged) && inode.isPersisted()) {
      MountTable.Resolution resolution = mMountTable.resolve(inodePath.getUri());
      String ufsUri = resolution.getUri().toString();
      UnderFileSystem ufs = resolution.getUfs();
      if (ownerGroupChanged) {
        try {
          ufs.setOwner(ufsUri, inode.getUserName(), inode.getGroupName());
        } catch (IOException e) {
          throw new AccessControlException("Could not setOwner for UFS file " + ufsUri, e);
        }
      }
      if (permissionChanged) {
        try {
          ufs.setMode(ufsUri, inode.getMode());
        } catch (IOException e) {
          throw new AccessControlException("Could not setMode for UFS file " + ufsUri, e);
        }
      }
=======
      inode.setOwner(options.getOwner());
    }
    if (options.getGroup() != null) {
      inode.setGroup(options.getGroup());
    }
    if (options.getMode() != Constants.INVALID_MODE) {
      inode.setPermission(options.getMode());
>>>>>>> 06ca7bb3
    }
    return persistedInodes;
  }

  /**
   * @param entry the entry to use
   * @throws FileDoesNotExistException if the file does not exist
   * @throws InvalidPathException if the file path corresponding to the file id is invalid
   * @throws AccessControlException if failed to set permission
   */
  private void setAttributeFromEntry(SetAttributeEntry entry)
      throws FileDoesNotExistException, InvalidPathException, AccessControlException {
    SetAttributeOptions options = SetAttributeOptions.defaults();
    if (entry.hasPinned()) {
      options.setPinned(entry.getPinned());
    }
    if (entry.hasTtl()) {
      options.setTtl(entry.getTtl());
    }
    if (entry.hasPersisted()) {
      options.setPersisted(entry.getPersisted());
    }
    if (entry.hasOwner()) {
      options.setOwner(entry.getOwner());
    }
    if (entry.hasGroup()) {
      options.setGroup(entry.getGroup());
    }
    if (entry.hasPermission()) {
      options.setMode((short) entry.getPermission());
    }
    try (LockedInodePath inodePath = mInodeTree
        .lockFullInodePath(entry.getId(), InodeTree.LockMode.WRITE)) {
      setAttributeInternal(inodePath, entry.getOpTimeMs(), options);
      // Intentionally not journaling the persisted inodes from setAttributeInternal
    }
  }

  /**
   * @return a list of {@link WorkerInfo} objects representing the workers in Alluxio
   */
  public List<WorkerInfo> getWorkerInfoList() {
    return mBlockMaster.getWorkerInfoList();
  }

  /**
   * This class represents the executor for periodic inode ttl check.
   */
  private final class MasterInodeTtlCheckExecutor implements HeartbeatExecutor {

    /**
     * Constructs a new {@link MasterInodeTtlCheckExecutor}.
     */
    public MasterInodeTtlCheckExecutor() {}

    @Override
    public void heartbeat() {
      Set<TtlBucket> expiredBuckets = mTtlBuckets.getExpiredBuckets(System.currentTimeMillis());
      for (TtlBucket bucket : expiredBuckets) {
        for (InodeFile file : bucket.getFiles()) {
          AlluxioURI path = null;
          try (LockedInodePath inodePath = mInodeTree
              .lockFullInodePath(file.getId(), InodeTree.LockMode.READ)) {
            path = inodePath.getUri();
          } catch (Exception e) {
            LOG.error("Exception trying to clean up {} for ttl check: {}", file.toString(),
                e.toString());
          }
          if (path != null) {
            try {
              // public delete method will lock the path, and check WRITE permission required at
              // parent of file
              delete(path, false);
            } catch (Exception e) {
              LOG.error("Exception trying to clean up {} for ttl check: {}", file.toString(),
                  e.toString());
            }
          }
        }
      }
      mTtlBuckets.removeBuckets(expiredBuckets);
    }

    @Override
    public void close() {
      // Nothing to clean up
    }
  }

  /**
   * Lost files periodic check.
   */
  private final class LostFilesDetectionHeartbeatExecutor implements HeartbeatExecutor {

    /**
     * Constructs a new {@link LostFilesDetectionHeartbeatExecutor}.
     */
    public LostFilesDetectionHeartbeatExecutor() {}

    @Override
    public void heartbeat() {
      for (long fileId : getLostFiles()) {
        // update the state
        try (LockedInodePath inodePath = mInodeTree
            .lockFullInodePath(fileId, InodeTree.LockMode.WRITE)) {
          Inode<?> inode = inodePath.getInode();
          if (inode.getPersistenceState() != PersistenceState.PERSISTED) {
            inode.setPersistenceState(PersistenceState.LOST);
          }
        } catch (FileDoesNotExistException e) {
          LOG.error("Exception trying to get inode from inode tree: {}", e.toString());
        }
      }
    }

    @Override
    public void close() {
      // Nothing to clean up
    }
  }
}<|MERGE_RESOLUTION|>--- conflicted
+++ resolved
@@ -2442,16 +2442,15 @@
     boolean ownerGroupChanged = false;
     boolean permissionChanged = false;
     if (options.getOwner() != null) {
-<<<<<<< HEAD
-      inode.setUserName(options.getOwner());
+      inode.setOwner(options.getOwner());
       ownerGroupChanged = true;
     }
     if (options.getGroup() != null) {
-      inode.setGroupName(options.getGroup());
+      inode.setGroup(options.getGroup());
       ownerGroupChanged = true;
     }
-    if (options.getPermission() != Constants.INVALID_MODE) {
-      inode.setPermission(options.getPermission());
+    if (options.getMode() != Constants.INVALID_MODE) {
+      inode.setPermission(options.getMode());
       permissionChanged = true;
     }
     // If the file is persisted in UFS, also update corresponding owner/group/permission.
@@ -2461,7 +2460,7 @@
       UnderFileSystem ufs = resolution.getUfs();
       if (ownerGroupChanged) {
         try {
-          ufs.setOwner(ufsUri, inode.getUserName(), inode.getGroupName());
+          ufs.setOwner(ufsUri, inode.getOwner(), inode.getGroup());
         } catch (IOException e) {
           throw new AccessControlException("Could not setOwner for UFS file " + ufsUri, e);
         }
@@ -2473,15 +2472,6 @@
           throw new AccessControlException("Could not setMode for UFS file " + ufsUri, e);
         }
       }
-=======
-      inode.setOwner(options.getOwner());
-    }
-    if (options.getGroup() != null) {
-      inode.setGroup(options.getGroup());
-    }
-    if (options.getMode() != Constants.INVALID_MODE) {
-      inode.setPermission(options.getMode());
->>>>>>> 06ca7bb3
     }
     return persistedInodes;
   }
