--- conflicted
+++ resolved
@@ -59,16 +59,11 @@
     Map<String, Long> capOnTiers = blockWorker.getStoreMeta().getCapacityBytesOnTiers();
     long lastTierReservedBytes = 0;
     for (int ordinal = 0; ordinal < mStorageTierAssoc.size(); ordinal++) {
-<<<<<<< HEAD
-      PropertyKey tierReservedSpaceProp =
-          PropertyKey.Template.WORKER_TIERED_STORE_LEVEL_RESERVED_RATIO.format(ordinal);
-=======
->>>>>>> 5ea5c0f1
       String tierAlias = mStorageTierAssoc.getAlias(ordinal);
       long capOnTier = capOnTiers.get(tierAlias);
       long reservedBytes;
       PropertyKey tierReservedSpaceProp =
-              PropertyKeyFormat.WORKER_TIERED_STORE_LEVEL_RESERVED_RATIO_FORMAT.format(ordinal);
+              PropertyKey.Template.WORKER_TIERED_STORE_LEVEL_RESERVED_RATIO.format(ordinal);
       if (Configuration.containsKey(tierReservedSpaceProp)) {
         LOG.warn("The property reserved.ratio is deprecated and high/low water mark "
                 + "should be used instead.");
@@ -77,14 +72,14 @@
       } else {
         // HighWatemark defines when to start the space reserving process
         PropertyKey tierHighWatermarkProp =
-                PropertyKeyFormat.WORKER_TIERED_STORE_LEVEL_HIGH_WATERMARK_RATIO_FORMAT
+                PropertyKey.Template.WORKER_TIERED_STORE_LEVEL_HIGH_WATERMARK_RATIO
                         .format(ordinal);
         long highWatermarkInBytes =
                 (long) (capOnTier * Configuration.getDouble(tierHighWatermarkProp));
 
         // LowWatemark defines when to stop the space reserving process if started
         PropertyKey tierLowWatermarkProp =
-                PropertyKeyFormat.WORKER_TIERED_STORE_LEVEL_LOW_WATERMARK_RATIO_FORMAT
+                PropertyKey.Template.WORKER_TIERED_STORE_LEVEL_LOW_WATERMARK_RATIO
                         .format(ordinal);
         reservedBytes =
                 (long) (capOnTier - capOnTier * Configuration.getDouble(tierLowWatermarkProp));
