namespace java tachyon.thrift

// Version 4: 0.8.0
// Version 3: 0.6.0
// Version 2: 0.5.0
// Version 1: before 0.5.0

// Information about workers.
struct NetAddress {
  1: string host
  2: i32 rpcPort
  3: i32 dataPort
}

struct WorkerInfo {
  1: i64 id
  2: NetAddress address
  3: i32 lastContactSec
  4: string state
  5: i64 capacityBytes
  6: i64 usedBytes
  7: i64 startTimeMs
}

// Information about blocks.
struct BlockLocation {
  1: i64 workerId
  2: NetAddress workerAddress
  3: i32 tier
}

// Contains the information of a block in Tachyon. It maintains the worker nodes where the replicas
// of the blocks are stored.
struct BlockInfo {
  1: i64 blockId
  2: i64 length
  3: list<BlockLocation> locations
}

// Contains the information of a block in a file. In addition to the BlockInfo, it includes the
// offset in the file, and the under file system locations of the block replicas
struct FileBlockInfo {
  1: BlockInfo blockInfo
  2: i64 offset
  3: list<NetAddress> ufsLocations
}

// deprecated
struct DependencyInfo {
}

struct FileInfo {
  1: i64 fileId
  2: string name
  3: string path
  4: string ufsPath
  5: i64 length
  6: i64 blockSizeBytes
  7: i64 creationTimeMs
  8: bool isCompleted
  9: bool isFolder
  10: bool isPinned
  11: bool isCacheable
<<<<<<< HEAD
  12: list<i64> blockIds
  14: i32 inMemoryPercentage
  15: i64 lastModificationTimeMs
  16: i64 ttl
=======
  12: bool isPersisted
  13: list<i64> blockIds
  14: i32 dependencyId
  15: i32 inMemoryPercentage
  16: i64 lastModificationTimeMs
  17: i64 ttl
>>>>>>> c7d728ab
}

// Information about raw tables.
struct RawTableInfo {
  1: i64 id
  2: string name
  3: string path
  4: i32 columns
  5: binary metadata
}

enum CommandType {
  Unknown = 0,
  Nothing = 1,
  Register = 2,   	// Ask the worker to re-register.
  Free = 3,		// Ask the worker to free files.
  Delete = 4,		// Ask the worker to delete files.
}

struct Command {
  1: CommandType mCommandType
  2: list<i64> mData
}

exception BlockInfoException {
  1: string message
}

exception OutOfSpaceException {
  1: string message
}

exception FailedToCheckpointException {
  1: string message
}

exception FileAlreadyExistException {
  1: string message
}

exception FileDoesNotExistException {
  1: string message
}

exception NoWorkerException {
  1: string message
}

exception SuspectedFileSizeException {
  1: string message
}

exception InvalidPathException {
  1: string message
}

exception TableColumnException {
  1: string message
}

exception TableDoesNotExistException {
  1: string message
}

exception TachyonException {
  1: string message
}

service BlockMasterService {
  i64 workerGetWorkerId(1: NetAddress workerNetAddress)

  void workerRegister(1: i64 workerId, 2: list<i64> totalBytesOnTiers,
      3: list<i64> usedBytesOnTiers, 4: map<i64, list<i64>> currentBlocksOnTiers)
    throws (1: TachyonException te)

  Command workerHeartbeat(1: i64 workerId, 2: list<i64> usedBytesOnTiers,
      3: list<i64> removedBlockIds, 4: map<i64, list<i64>> addedBlocksOnTiers)
    throws (1: BlockInfoException bie)

  void workerCommitBlock(1: i64 workerId, 2: i64 usedBytesOnTier, 3: i32 tier, 4: i64 blockId,
      5: i64 length)
    throws (1: BlockInfoException bie)

  list<WorkerInfo> getWorkerInfoList()

  i64 getCapacityBytes()

  i64 getUsedBytes()

  BlockInfo getBlockInfo(1: i64 blockId) throws (1: BlockInfoException bie)
}

service FileSystemMasterService {
  set<i64> workerGetPinIdList()

  i64 getFileId(1: string path)
    throws (1: InvalidPathException ipe)

  FileInfo getFileInfo(1: i64 fileId)
    throws (1: FileDoesNotExistException fdnee)

  list<FileInfo> getFileInfoList(1: i64 fileId)
    throws (1: FileDoesNotExistException fdnee)

  FileBlockInfo getFileBlockInfo(1: i64 fileId, 2: i32 fileBlockIndex)
    throws (1: FileDoesNotExistException fdnee, 2: BlockInfoException bie)

  list<FileBlockInfo> getFileBlockInfoList(1: i64 fileId)
    throws (1: FileDoesNotExistException fdnee)

  i64 getNewBlockIdForFile(1: i64 fileId)
    throws (1: FileDoesNotExistException fdnee, 2: BlockInfoException bie)

  // TODO(gene): Is this necessary?
  string getUfsAddress()

  i64 createFile(1: string path, 2: i64 blockSizeBytes, 3: bool recursive, 4: i64 ttl)
    throws (1: FileAlreadyExistException faee, 2: BlockInfoException bie,
      3: SuspectedFileSizeException sfse, 4: TachyonException te)

  void completeFile(1: i64 fileId)
    throws (1: BlockInfoException bie, 2: FileDoesNotExistException fdnee,
      3: InvalidPathException ipe)

  bool deleteFile(1: i64 fileId, 2: bool recursive)
    throws (1: TachyonException te)

  bool renameFile(1: i64 fileId, 2: string dstPath)
    throws (1:FileAlreadyExistException faee, 2: FileDoesNotExistException fdnee,
      3: InvalidPathException ipe)

  void setPinned(1: i64 fileId, 2: bool pinned)
    throws (1: FileDoesNotExistException fdnee)

  bool createDirectory(1: string path, 2: bool recursive)
    throws (1: FileAlreadyExistException faee, 2: InvalidPathException ipe)

  bool free(1: i64 fileId, 2: bool recursive)
    throws (1: FileDoesNotExistException fdnee)

  bool persistFile(1: i64 fileId, 2: i64 length)
    throws (1: FileDoesNotExistException eP, 2: SuspectedFileSizeException eS,
      3: BlockInfoException eB)

<<<<<<< HEAD
=======
  /**
   * Loads metadata for the file identified by the given Tachyon path from UFS into Tachyon.
   */
  i64 loadFileInfoFromUfs(1: string ufsPath, 2: bool recursive)
    throws (1: BlockInfoException bie, 2: FileDoesNotExistException fdnee,
    3: FileAlreadyExistException faee, 4: InvalidPathException ipe,
    5: SuspectedFileSizeException sfse, 6: TachyonException te)

  /**
   * Creates a new "mount point", mounts the given UFS path in the Tachyon namespace at the given
   * path. The path should not exist and should not be nested under any existing mount point.
   */
  bool mount(1: string tachyonPath, 2: string ufsPath)
    throws (1: TachyonException te)

  /**
   * Deletes an existing "mount point", voiding the Tachyon namespace at the given path. The path
   * should correspond to an existing mount point. Any files in its subtree that are backed by UFS
   * will be persisted before they are removed from the Tachyon namespace.
   */
  bool unmount(1: string tachyonPath) throws (1: TachyonException te)

  // Lineage Features
  i32 createDependency(1: list<string> parents, 2: list<string> children,
      3: string commandPrefix, 4: list<binary> data, 5: string comment, 6: string framework,
      7: string frameworkVersion, 8: i32 dependencyType, 9: i64 childrenBlockSizeByte)
    throws (1: InvalidPathException ipe, 2: FileDoesNotExistException fdnee,
      3: FileAlreadyExistException faee, 4: BlockInfoException bie, 5: TachyonException te)

  DependencyInfo getDependencyInfo(1: i32 dependencyId)
    throws (1: DependencyDoesNotExistException ddnee)

>>>>>>> c7d728ab
  void reportLostFile(1: i64 fileId)
    throws (1: FileDoesNotExistException fdnee)
}

service RawTableMasterService {
  i64 createRawTable(1: string path, 2: i32 columns, 3: binary metadata)
    throws (1: FileAlreadyExistException faee, 2: InvalidPathException ipe, 3: TableColumnException tce,
      4: TachyonException te)

  i64 getRawTableId(1: string path)
    throws (1: InvalidPathException ipe, 2: TableDoesNotExistException tdnee)

  RawTableInfo getClientRawTableInfoById(1: i64 id)
    throws (1: TableDoesNotExistException tdnee)

  RawTableInfo getClientRawTableInfoByPath(1: string path)
    throws (1: TableDoesNotExistException tdnee, 2: InvalidPathException ipe)

  void updateRawTableMetadata(1: i64 tableId, 2: binary metadata)
    throws (1: TableDoesNotExistException tdnee, 2: TachyonException te)
}

service WorkerService {
  void accessBlock(1: i64 blockId)

  void persistFile(1: i64 fileId, 2: i64 nonce, 3: string path)
    throws (1: FileDoesNotExistException eP, 2: SuspectedFileSizeException eS,
      3: FailedToCheckpointException eF, 4: BlockInfoException eB)

  bool asyncCheckpoint(1: i64 fileId)
    throws (1: TachyonException e)

  /**
   * Used to cache a block into Tachyon space, worker will move the temporary block file from session
   * folder to data folder, and update the space usage information related. then update the block
   * information to master.
   */
  void cacheBlock(1: i64 sessionId, 2: i64 blockId)
    throws (1: FileDoesNotExistException eP, 2: BlockInfoException eB)

  /**
   * Used to cancel a block which is being written. worker will delete the temporary block file and
   * the location and space information related, then reclaim space allocated to the block.
   */
  void cancelBlock(1: i64 sessionId, 2: i64 blockId)

  /**
   * Lock the file in Tachyon's space while the session is reading it, and the path of the block file
   * locked will be returned, if the block file is not found, FileDoesNotExistException will be
   * thrown.
   */
  string lockBlock(1: i64 blockId, 2: i64 sessionId)
    throws (1: FileDoesNotExistException eP)

  /**
   * Used to promote block on under storage layer to top storage layer when there are more than one
   * storage layers in Tachyon's space. return true if the block is successfully promoted, false
   * otherwise.
   */
  bool promoteBlock(1: i64 blockId)

  /**
   * Used to allocate location and space for a new coming block, worker will choose the appropriate
   * storage directory which fits the initial block size by some allocation strategy, and the
   * temporary file path of the block file will be returned. if there is no enough space on Tachyon
   * storage OutOfSpaceException will be thrown, if the file is already being written by the session,
   * FileAlreadyExistException will be thrown.
   */
  string requestBlockLocation(1: i64 sessionId, 2: i64 blockId, 3: i64 initialBytes)
    throws (1: OutOfSpaceException eP, 2: FileAlreadyExistException eS)

  /**
   * Used to request space for some block file. return true if the worker successfully allocates
   * space for the block on block’s location, false if there is no enough space, if there is no
   * information of the block on worker, FileDoesNotExistException will be thrown.
   */
  bool requestSpace(1: i64 sessionId, 2: i64 blockId, 3: i64 requestBytes)
    throws (1: FileDoesNotExistException eP)

  /**
   * Used to unlock a block after the block is accessed, if the block is to be removed, delete the
   * block file. return true if successfully unlock the block, return false if the block is not
   * found or failed to delete the block.
   */
  bool unlockBlock(1: i64 blockId, 2: i64 sessionId)

  /**
   * Local session send heartbeat to local worker to keep its temporary folder. It also sends client
   * metrics to the worker.
   */
  void sessionHeartbeat(1: i64 sessionId, 2: list<i64> metrics)
}<|MERGE_RESOLUTION|>--- conflicted
+++ resolved
@@ -61,19 +61,11 @@
   9: bool isFolder
   10: bool isPinned
   11: bool isCacheable
-<<<<<<< HEAD
-  12: list<i64> blockIds
-  14: i32 inMemoryPercentage
-  15: i64 lastModificationTimeMs
-  16: i64 ttl
-=======
   12: bool isPersisted
   13: list<i64> blockIds
-  14: i32 dependencyId
   15: i32 inMemoryPercentage
   16: i64 lastModificationTimeMs
   17: i64 ttl
->>>>>>> c7d728ab
 }
 
 // Information about raw tables.
@@ -218,8 +210,6 @@
     throws (1: FileDoesNotExistException eP, 2: SuspectedFileSizeException eS,
       3: BlockInfoException eB)
 
-<<<<<<< HEAD
-=======
   /**
    * Loads metadata for the file identified by the given Tachyon path from UFS into Tachyon.
    */
@@ -242,17 +232,6 @@
    */
   bool unmount(1: string tachyonPath) throws (1: TachyonException te)
 
-  // Lineage Features
-  i32 createDependency(1: list<string> parents, 2: list<string> children,
-      3: string commandPrefix, 4: list<binary> data, 5: string comment, 6: string framework,
-      7: string frameworkVersion, 8: i32 dependencyType, 9: i64 childrenBlockSizeByte)
-    throws (1: InvalidPathException ipe, 2: FileDoesNotExistException fdnee,
-      3: FileAlreadyExistException faee, 4: BlockInfoException bie, 5: TachyonException te)
-
-  DependencyInfo getDependencyInfo(1: i32 dependencyId)
-    throws (1: DependencyDoesNotExistException ddnee)
-
->>>>>>> c7d728ab
   void reportLostFile(1: i64 fileId)
     throws (1: FileDoesNotExistException fdnee)
 }
