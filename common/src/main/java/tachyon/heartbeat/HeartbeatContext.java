/*
 * Licensed to the University of California, Berkeley under one or more contributor license
 * agreements. See the NOTICE file distributed with this work for additional information regarding
 * copyright ownership. The ASF licenses this file to You under the Apache License, Version 2.0 (the
 * "License"); you may not use this file except in compliance with the License. You may obtain a
 * copy of the License at
 *
 * http://www.apache.org/licenses/LICENSE-2.0
 *
 * Unless required by applicable law or agreed to in writing, software distributed under the License
 * is distributed on an "AS IS" BASIS, WITHOUT WARRANTIES OR CONDITIONS OF ANY KIND, either express
 * or implied. See the License for the specific language governing permissions and limitations under
 * the License.
 */

package tachyon.heartbeat;

import java.util.HashMap;
import java.util.Map;

/**
 * This is a static class for storing and retrieving heartbeat related information.
 */
public final class HeartbeatContext {
  private static Map<String, Class<? extends HeartbeatTimer>> sTimerClasses;

  // Names of different heartbeat timer classes.
  public static final Class<? extends HeartbeatTimer> SCHEDULED_TIMER_CLASS = ScheduledTimer.class;
  public static final Class<? extends HeartbeatTimer> SLEEPING_TIMER_CLASS = SleepingTimer.class;

  // Names of different heartbeat executors.
  public static final String MASTER_CHECKPOINT_SCHEDULING = "Master Checkpoint Scheduling";
  public static final String MASTER_FILE_RECOMPUTATION = "Master File Recomputation";
  public static final String MASTER_LOST_WORKER_DETECTION = "Master Lost Worker Detection";
  public static final String MASTER_TTL_CHECK = "Master TTL Check";
<<<<<<< HEAD
  public static final String WORKER_FILESYSTEM_MASTER_SYNC = "Worker FileSystemMaster Sync";
=======
  public static final String WORKER_BLOCK_SYNC = "Worker Block Sync";
  public static final String WORKER_LINEAGE_SYNC = "Worker Lineage Sync";
>>>>>>> adc3f7e6
  public static final String WORKER_CLIENT = "Worker Client";

  static {
    sTimerClasses = new HashMap<String, Class<? extends HeartbeatTimer>>();
    sTimerClasses.put(MASTER_CHECKPOINT_SCHEDULING, SLEEPING_TIMER_CLASS);
    sTimerClasses.put(MASTER_FILE_RECOMPUTATION, SLEEPING_TIMER_CLASS);
    sTimerClasses.put(MASTER_LOST_WORKER_DETECTION, SLEEPING_TIMER_CLASS);
    sTimerClasses.put(MASTER_TTL_CHECK, SLEEPING_TIMER_CLASS);
<<<<<<< HEAD
    sTimerClasses.put(WORKER_FILESYSTEM_MASTER_SYNC, SLEEPING_TIMER_CLASS);
=======
    sTimerClasses.put(WORKER_BLOCK_SYNC, SLEEPING_TIMER_CLASS);
    sTimerClasses.put(WORKER_LINEAGE_SYNC, SLEEPING_TIMER_CLASS);
>>>>>>> adc3f7e6
    sTimerClasses.put(WORKER_CLIENT, SLEEPING_TIMER_CLASS);
  }

  private HeartbeatContext() {} // to prevent initialization

  /**
   * @param name a name of a heartbeat executor thread
   * @return the timer class to use for the executor thread
   */
  public static synchronized Class<? extends HeartbeatTimer> getTimerClass(String name) {
    return sTimerClasses.get(name);
  }

  /**
   * @param name a name of a heartbeat executor thread
   * @param timerClass the timer class to use for the executor thread
   */
  public static synchronized void setTimerClass(String name,
      Class<? extends HeartbeatTimer> timerClass) {
    sTimerClasses.put(name, timerClass);
  }
}<|MERGE_RESOLUTION|>--- conflicted
+++ resolved
@@ -33,13 +33,9 @@
   public static final String MASTER_FILE_RECOMPUTATION = "Master File Recomputation";
   public static final String MASTER_LOST_WORKER_DETECTION = "Master Lost Worker Detection";
   public static final String MASTER_TTL_CHECK = "Master TTL Check";
-<<<<<<< HEAD
+  public static final String WORKER_BLOCK_SYNC = "Worker Block Sync";
+  public static final String WORKER_CLIENT = "Worker Client";
   public static final String WORKER_FILESYSTEM_MASTER_SYNC = "Worker FileSystemMaster Sync";
-=======
-  public static final String WORKER_BLOCK_SYNC = "Worker Block Sync";
-  public static final String WORKER_LINEAGE_SYNC = "Worker Lineage Sync";
->>>>>>> adc3f7e6
-  public static final String WORKER_CLIENT = "Worker Client";
 
   static {
     sTimerClasses = new HashMap<String, Class<? extends HeartbeatTimer>>();
@@ -47,12 +43,8 @@
     sTimerClasses.put(MASTER_FILE_RECOMPUTATION, SLEEPING_TIMER_CLASS);
     sTimerClasses.put(MASTER_LOST_WORKER_DETECTION, SLEEPING_TIMER_CLASS);
     sTimerClasses.put(MASTER_TTL_CHECK, SLEEPING_TIMER_CLASS);
-<<<<<<< HEAD
     sTimerClasses.put(WORKER_FILESYSTEM_MASTER_SYNC, SLEEPING_TIMER_CLASS);
-=======
     sTimerClasses.put(WORKER_BLOCK_SYNC, SLEEPING_TIMER_CLASS);
-    sTimerClasses.put(WORKER_LINEAGE_SYNC, SLEEPING_TIMER_CLASS);
->>>>>>> adc3f7e6
     sTimerClasses.put(WORKER_CLIENT, SLEEPING_TIMER_CLASS);
   }
 
